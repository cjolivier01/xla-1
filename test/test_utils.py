--- conflicted
+++ resolved
@@ -40,11 +40,10 @@
     device: Instance of `torch.device`.
     accuracy: Float.
   """
-<<<<<<< HEAD
-  print('[{}] Accuracy={:.2f}%'.format(device, accuracy))
+  print('[{}] Accuracy={:.2f}%'.format(_get_device_spec(device), accuracy))
 
 
-def is_first_device(current_device, devices, machine_ordinal_num):
+def is_first_device(current_device, devices):
   """Returns true if this is the first device of the first distributed machine.
 
   This is useful to know in some cases, e.g. in order to log something that
@@ -54,11 +53,7 @@
     current_device: instance of `torch.device`.
     devices: list of device names (strings), e.g. output of
         torch_xla_py.xla_model.get_xla_supported_devices().
-    machine_ordinal_num: int, output of torch_xla_py.xla_model.get_ordinal().
   """
   is_first_device = not devices or str(current_device) == devices[0]
-  is_first_machine = machine_ordinal_num == 0
+  is_first_machine = xm.get_ordinal() == 0
   return is_first_device and is_first_machine
-=======
-  print('[{}] Accuracy={:.2f}%'.format(_get_device_spec(device), accuracy))
->>>>>>> 68f9db8b
