--- conflicted
+++ resolved
@@ -63,11 +63,7 @@
         'test_min',  # FIXME: XLA min/max ignores NaNs.
         'test_min_max_binary_op_nan',
         'test_minmax_illegal_dtype',  # Checking runtime error
-<<<<<<< HEAD
-        'test_argminmax_multiple',  # FIXME: XLA argmin/argmax returns last index when there're multiple values.
-=======
         'test_argminmax_multiple',  # FIXME: XLA argmin/argmax ignores NaNs.
->>>>>>> 8b9f5c29
         'test_mm_xla_bfloat16',  # FIXME: AssertionError: tensor(0.0625) not less than or equal to 0.001
         'test_lu_solve_batched_non_contiguous',
         'test_linspace_xla',  # Takes forever due to inlined sliced equality tests over 1M elements.
@@ -184,14 +180,7 @@
         'test_index_mem_overlap',  # doesn't raise
         'test_maximum_minimum_complex',  # doesn't raise
         'test_maximum_minimum_float_xla_bfloat16',  # precision
-<<<<<<< HEAD
-        'test_maximum_minimum_type_promotion_xla_bfloat16*',  # doesn't raise
-        'test_maximum_minimum_type_promotion_xla_float16*',  # doesn't raise
-        'test_maximum_minimum_type_promotion_xla_*_bfloat16',  # doesn't raise
-        'test_maximum_minimum_type_promotion_xla_*_float16',  # doesn't raise
-=======
         'test_maximum_minimum_type_promotion_xla_.*bfloat16.*',  # doesn't raise
->>>>>>> 8b9f5c29
         'test_index_add_mem_overlap',  # doesn't raise
         'test_shift_mem_overlap',  # doesn't raise
     },
@@ -455,13 +444,9 @@
                   TORCH_TEST_PRECIIONS,
                   [dtype_test_name, test_name, test.__name__],
                   DEFAULT_FLOATING_PRECISION)
-<<<<<<< HEAD
-              test.precision_overrides[dtype] = floating_precision
-=======
               if dtype not in test.precision_overrides or test.precision_overrides[
                   dtype] < floating_precision:
                 test.precision_overrides[dtype] = floating_precision
->>>>>>> 8b9f5c29
 
           if match_name(dtype_test_name, disabled_torch_tests[class_name]):
             skipped = True
