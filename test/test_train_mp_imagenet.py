--- conflicted
+++ resolved
@@ -156,7 +156,7 @@
   device = xm.xla_device()
   model = get_model_property('model_fn')().to(device)
   writer = None
-  if FLAGS.logdir and test_utils.is_first_device(device, [str(device)]):
+  if FLAGS.logdir and xm.is_master_ordinal():
     writer = SummaryWriter(log_dir=FLAGS.logdir)
   optimizer = optim.SGD(
       model.parameters(),
@@ -172,11 +172,7 @@
       scheduler_divide_every_n_epochs=getattr(
           FLAGS, 'lr_scheduler_divide_every_n_epochs', None),
       num_steps_per_epoch=num_training_steps_per_epoch,
-<<<<<<< HEAD
       summary_writer=writer)
-=======
-      summary_writer=writer if xm.is_master_ordinal() else None)
->>>>>>> 88c6eb99
   loss_fn = nn.CrossEntropyLoss()
 
   def train_loop_fn(loader):
