from __future__ import division
from __future__ import print_function

from six import iteritems, itervalues
import threading
import torch
import torch_xla
import torch_xla.debug.profiler as xp
import torch_xla.utils.keyd_queue as kq
import torch_xla.utils.utils as xu
import torch_xla.core.xla_model as xm

class PerDeviceQueue(object):

  def __init__(self, device, loader_prefetch_size, device_prefetch_size):
    self.device = device
    self.loader_queue = kq.Queue(maxsize=loader_prefetch_size)
    self.queue = kq.Queue(maxsize=device_prefetch_size)


class PerDeviceLoader(object):

  def __init__(self, loader, device, enable_minibatch=False, enable_megabatch=False):
    self._loader = loader
    self._device = device
<<<<<<< HEAD
    self._disable_mark_step_after_first = enable_minibatch or enable_megabatch
=======
    self._mark_step_batch_count = loader.batches_per_execution - 1
    self._batches_yielded = 0
>>>>>>> 7671584c

  def __iter__(self):
    return self

  def __next__(self):
    return self.next()

  def __len__(self):
    return self._loader.per_device_samples()

  def next(self):
    if xp.get_tracer_marked_step():
      xp.set_tracer_marked_step(False)
      self._batches_yielded += 1
    else:
      if self._mark_step_batch_count <= self._batches_yielded:
        self._batches_yielded = 0
        xm.mark_step()
      else:
        self._batches_yielded += 1

    item = self._loader.next_item(self._device)
    if item is None:
      xm.mark_step()
      raise StopIteration
    return item

  # def next_mini_batch_item(self):
  #   if not torch_xla._XLAC._xla_was_previous_mark_step_on_proxy():
  #     print(f'Warning: fetching minibatch, but last step was not on the proxy device')
  #   return self._loader.next_mini_batch_item(self._device)


class ParallelLoader(object):
  """Wraps an existing PyTorch DataLoader with background data upload.

  Args:
    loader (:class:`torch.utils.data.DataLoader`): The PyTorch DataLoader to be
      wrapped.
    devices (`torch.device`...): The list of devices where the data has to be
      sent. The i-th sample returned by the `loader` will be sent to `devices[i
      % len(devices)]`.
    batchdim (int, optional): The dimension which is holding the batch size.
      Default: 0
    loader_prefetch_size (int, optional): The max capacity of the queue used by
      the thread which is reading samples from the `loader`, to be processed by
      the worker threads which upload data to the devices.
      Default: 8
    device_prefetch_size (int, optional): The max size of the per-device queues,
      where the worker threads deposit tensors which have already been sent to
      devices.
      Default: 4
  """

  def __init__(self,
               loader,
               devices,
               batchdim=0,
               batches_per_execution=1,
               loader_prefetch_size=8,
               device_prefetch_size=4,
               minibatch_size=None):
    self._loader = loader
    self._devices = [torch.device(x) for x in devices]
    self._batchdim = batchdim
    self._batches_per_execution = batches_per_execution
    self._per_device_samples = len(loader) // len(devices)
    self._done = False
    self._queues = dict()
    self._minibatch_queues = dict()
    self._minibatch_size = minibatch_size
    self._batch_dim = 0
    for device in self._devices:
      self._queues[device] = PerDeviceQueue(device, loader_prefetch_size,
                                            device_prefetch_size)
      if self._minibatch_size is not None and self._minibatch_size > 1:
        self._minibatch_queues[device] = PerDeviceQueue(device, loader_prefetch_size,
                                                  device_prefetch_size)
      else:
        self._minibatch_queues[device] = None
    thread = threading.Thread(target=self._loader_worker)
    thread.daemon = True
    thread.start()
    for dqueue, mgbqueue in zip(
        itervalues(self._queues), itervalues(self._minibatch_queues)):
      thread = threading.Thread(
          target=self._worker, args=(
              dqueue,
              mgbqueue,
          ))
      thread.daemon = True
      thread.start()

  def per_device_loader(self, device, **kwargs):
    """Retrieves the loader iterator object for the given device.

    Args:
      device (`torch.device`): The device whole loader is being requested.

    Returns:
      The loader iterator object for the `device`. This is not a
      `torch.utils.data.DataLoader` interface, but a Python iterator which
      returns the same tensor data structure as returned by the wrapped
      `torch.utils.data.DataLoader`, but residing on XLA devices.
    """
    return PerDeviceLoader(self, torch.device(device), **kwargs)

  def per_device_samples(self):
    return self._per_device_samples

  def next_item(self, device):
    dqueue = self._queues[device]
    return dqueue.queue.get()

  def next_mini_batch_item(self, device):
    dqueue = self._minibatch_queues[device]
    if dqueue is not None:
      return dqueue.queue.get()
    return None

  def close(self):
    self._done = True
    for dqueue in itervalues(self._queues):
      dqueue.queue.close()
      dqueue.loader_queue.close()

  @property
  def batches_per_execution(self):
    return self._batches_per_execution

  def _loader_worker(self):
    queues = list(self._queues.values())
    mgb_queues = list(self._minibatch_queues.values())
    data_iter = enumerate(self._loader)
    batch = []
    mgb_batch = []
    field_towers = list()
    has_mgb = self._minibatch_size > 1 if self._minibatch_size is not None else False
    mgb_data = None
    tmp_mgb_batch = []
    while not self._done:
      try:
        _, data = next(data_iter)

        if has_mgb:
          for i in range(self._minibatch_size):
            _, more_data = next(data_iter)
            # make towers of each field, self._minibatch_size deep
            for input_index, field in enumerate(more_data):
              if input_index == len(field_towers):
                field_towers.append([field])
              else:
                assert input_index < len(field_towers)
                field_towers[input_index].append(field)
          # now make them fat tensors
          for tensor_list in field_towers:
            fat_tensor = torch.cat(tensor_list, dim=self._batch_dim)
            tmp_mgb_batch.append(fat_tensor)
          mgb_data = tuple(tmp_mgb_batch)
          tmp_mgb_batch.clear()
          field_towers.clear()

      except StopIteration:
        break
      batch.append(data)
      if mgb_data:
        mgb_batch.append(mgb_data)
      if len(batch) == len(self._devices):
        for queue_no, device_batch in enumerate(batch):
          queues[queue_no].loader_queue.put(device_batch)
          if mgb_queues[queue_no] is not None:
            mgb_queues[queue_no].loader_queue.put(mgb_batch[queue_no])
        batch = []
        mgb_batch = []
    for dqueue in queues:
      dqueue.loader_queue.close_write()
    for dqueue in mgb_queues:
      if dqueue is not None:
        dqueue.loader_queue.close_write()

  def _get_batch(self, dqueue):
    batch = []
    while dqueue.queue.max_size() > len(batch):
      item = dqueue.loader_queue.get()
      if item is None:
        break
      batch.append(item)
    return batch

  def _worker(self, dqueue, mgbqueue):
    device = torch.device(dqueue.device)
    while True:
      batch = self._get_batch(dqueue)
      mgb_batch = self._get_batch(mgbqueue) if mgbqueue else None
      if not batch:
        break
      batch = xm.send_cpu_data_to_device(batch, device)
      if mgb_batch:
        mgb_batch = xm.send_cpu_data_to_device(mgb_batch, device)
      if not mgb_batch:
        for data in batch:
          dqueue.queue.put(data)
      else:
        for data, mgb_data in zip(batch, mgb_batch):
          dqueue.queue.put(data)
          mgbqueue.queue.put(mgb_data)

    dqueue.queue.close_write()
    if mgbqueue:
      mgbqueue.queue.close_write()


class MpDeviceLoader(object):
  """Wraps an existing PyTorch DataLoader with background data upload.

  This class should only be using with multi-processing data parallelism.

  Args:
    loader (:class:`torch.utils.data.DataLoader`): The PyTorch DataLoader to be
      wrapped.
    device (`torch.device`...): The device where the data has to be sent.
    kwargs: Named arguments for the `ParallelLoader` constructor.
  """

  def __init__(self, loader, device, **kwargs):
    self._loader = loader
    self._device = device
    self._parallel_loader_kwargs = kwargs

  def __iter__(self):
    parallel_loader = ParallelLoader(self._loader, [self._device],
                                     **self._parallel_loader_kwargs)
    return parallel_loader.per_device_loader(self._device)

  def __len__(self):
    return len(self._loader)<|MERGE_RESOLUTION|>--- conflicted
+++ resolved
@@ -23,12 +23,9 @@
   def __init__(self, loader, device, enable_minibatch=False, enable_megabatch=False):
     self._loader = loader
     self._device = device
-<<<<<<< HEAD
     self._disable_mark_step_after_first = enable_minibatch or enable_megabatch
-=======
     self._mark_step_batch_count = loader.batches_per_execution - 1
     self._batches_yielded = 0
->>>>>>> 7671584c
 
   def __iter__(self):
     return self
