--- conflicted
+++ resolved
@@ -221,11 +221,7 @@
     idx = parts.index(name)
     return parts[idx + 1]
 
-<<<<<<< HEAD
-  def __init__(self, tpu, vms=None, zone=None, project=None, compute_service=None):
-=======
-  def __init__(self, tpu, vms=None, zone=None, project=None, tpuvm_mode=None):
->>>>>>> ef6e975b
+  def __init__(self, tpu, vms=None, zone=None, project=None, tpuvm_mode=None, compute_service=None):
     """Creates a new ClusterResolver object."""
 
     if not tpu:
