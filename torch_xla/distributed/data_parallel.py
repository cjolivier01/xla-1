--- conflicted
+++ resolved
@@ -96,33 +96,22 @@
     # device.
     os._exit(17)
 
-<<<<<<< HEAD
-  def _module_runner(self, loop_fn, device, module, loader, context, result, **kwargs):
-    xm.set_replication(device, self._device_ids)
-    try:
-      result.result = loop_fn(module, loader, torch.device(device), context, **kwargs)
-=======
   def _module_runner(self, loop_fn, device, module, loader, context, result,
                      **kwargs):
     xm.set_replication(device, self._device_ids)
     try:
       result.result = loop_fn(module, loader, torch.device(device), context,
                               **kwargs)
->>>>>>> 8b9f5c29
     except Exception as e:
       result.result = e
       self._handle_runner_exception(device, e)
 
-<<<<<<< HEAD
-  def __call__(self, loop_fn, loader, fixed_batch_size=False, batchdim=0, **kwargs):
-=======
   def __call__(self,
                loop_fn,
                loader,
                fixed_batch_size=False,
                batchdim=0,
                **kwargs):
->>>>>>> 8b9f5c29
     """Runs one EPOCH of training/test.
 
     Args:
@@ -149,12 +138,8 @@
       ## This is called without XLA devices available. Run in normal mode.
       return [
           loop_fn(self._models[0], enumerate(loader),
-<<<<<<< HEAD
-                  torch.device(self._device_ids[0]), self._contexts[0], self._kwargs)
-=======
                   torch.device(self._device_ids[0]), self._contexts[0],
                   self._kwargs)
->>>>>>> 8b9f5c29
       ]
 
     xm.wait_device_ops()
