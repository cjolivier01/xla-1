from __future__ import division
from __future__ import print_function

import collections
import contextlib
import os
import re
import socket
import sys
import torch.multiprocessing
import torch_xla
import torch_xla.core.xla_env_vars as xenv
import torch_xla.core.xla_model as xm
import traceback

PreForkConfig = collections.namedtuple('PreForkConfig', 'dev_kind num_devices')
WorkerConfigEntry = collections.namedtuple('WorkerConfigEntry',
                                           'worker_name ordinal host_port')

_LOCAL_WORKER = 'localservice'
_CUDA_VISIBLE_DEVICES = 'CUDA_VISIBLE_DEVICES'


def _get_free_tcp_ports(n=1):
  ports = []
  for _ in range(0, n):
    with contextlib.closing(socket.socket(socket.AF_INET,
                                          socket.SOCK_STREAM)) as s:
      s.bind(('', 0))
      ports.append(s.getsockname()[1])
  return ports


def _is_xla_config():
  for env in [xenv.TPU_CONFIG, xenv.LOCAL_WORKER, xenv.GPU_NUM_DEVICES]:
    if os.environ.get(env, None) is not None:
      return True
  return False


def _get_world_size():
  # We cannot use the xla_model.py API here, as the features used in that module
  # needs the setup provided by this one.
  return int(os.environ.get(xenv.WORLD_SIZE, '1'))


def _create_gpu_devices(num_gpus):
  devices = []
  for h in range(0, _get_world_size()):
    for i in range(0, num_gpus):
      gindex = h * num_gpus + i
      # We use CUDA_VISIBLE_DEVICES to limit the set of CUDA devices per process
      # to 1, and its device index is always 0. We use the task to disambiguate
      # TF devices.
      tfdevice = '/job:{}/replica:0/task:{}/device:XLA_GPU:0'.format(
          _LOCAL_WORKER, gindex)
      devices.append('GPU:{};{}'.format(gindex, tfdevice))
  os.environ[xenv.DEVICE_MAP] = '|'.join(devices)


def _parse_workers_config(config):
  # XRT_WORKERS='worker:0;ismz9:25822'
  workers = collections.OrderedDict()
  for worker in config.split('|'):
    m = re.match(r'(\w+):(\d+);((grpc://)?[\w.]+:\d+)', worker)
    if not m:
      raise ValueError('Bad worker syntax: {}'.format(worker))
    workers['{}:{}'.format(m.group(1), m.group(2))] = WorkerConfigEntry(
        worker_name=m.group(1), ordinal=int(m.group(2)), host_port=m.group(3))
  return workers


def _parse_tpu_config(config):
  # XRT_TPU_CONFIG='tpu_worker;0;ismz9:25822'
  workers = collections.OrderedDict()
  for worker in config.split('|'):
    m = re.match(r'(\w+);(\d+);([\w.]+:\d+)', worker)
    if not m:
      raise ValueError('Bad worker syntax: {}'.format(worker))
    workers['{}:{}'.format(m.group(1), m.group(2))] = WorkerConfigEntry(
        worker_name=m.group(1), ordinal=int(m.group(2)), host_port=m.group(3))
  return workers


def _get_devices_per_worker():
<<<<<<< HEAD
  num_tpus = os.environ.get(xenv.TPU_NUM_DEVICES, None)
  if os.environ.get(xenv.TPU_CONFIG, None) is not None or num_tpus is not None:
    return int(num_tpus or '8'), 'TPU'
  num_gpus = os.environ.get(xenv.GPU_NUM_DEVICES, None)
  if num_gpus is not None:
    return int(num_gpus), 'GPU'
  raise RuntimeError('Missing TPU or GPU configuration')
=======
  devices_per_worker = int(os.environ.get(xenv.TPU_NUM_DEVICES, '8'))
  if devices_per_worker == 0:
    return int(os.environ.get("XRT_NUM_DEVICES", '0'))
>>>>>>> 27c23b96


def _get_multiprocessing_device():
  return os.environ.get(xenv.MP_DEVICE, None)


def _get_local_worker_index():
  worker = os.environ.get(xenv.LOCAL_WORKER, None)
  if worker is None:
    return 0
  m = re.match(r'(\w+):(\d+)', worker)
  if not m:
    raise ValueError('Bad worker syntax: {}'.format(worker))
  return int(m.group(2))


def _local_index_to_global(index, num_devices):
  return _get_local_worker_index() * num_devices + index


def _setup_world_size(num_devices):
  # We cannot call into xla_model code at this point, as we do not know whether
  # the called code would trigger XLA library initializations (which we must
  # not do at this point). So we avoid calling into xm.xrt_world_size().
  world_size = _get_world_size() * num_devices
  os.environ[xenv.WORLD_SIZE] = str(world_size)


def _setup_workers(num_devices):
  world_size = _get_world_size()
  workers_env = os.environ.get(xenv.WORKERS, None)
  workers = []
  if workers_env is not None:
    wcfg = _parse_workers_config(workers_env)
    assert world_size == len(
        wcfg), 'World size ({}) must match the configured workers ({})'.format(
            world_size, len(wcfg))
    for h, worker in enumerate(wcfg):
      m = re.match(r'(.*):(\d+)$', worker.host_port)
      if not m:
        raise RuntimeError('Bad worker HOST:PORT format: {}'.format(
            worker.host_port))
      for i in range(0, num_gpus):
        gindex = h * num_gpus + i
        workers.append('{}:{};grpc://{}:{}'.format(worker.worker_name, gindex,
                                                   m.group(1),
                                                   int(m.group(2)) + i))
  else:
    assert world_size == 1, ('Cannot use more than one host without {} '
                             'configuration: {}').format(
                                 xenv.WORKERS, world_size)
    ports = _get_free_tcp_ports(num_devices)
    host = socket.getfqdn()
    for wid in range(0, num_devices):
      workers.append('{}:{};grpc://{}:{}'.format(_LOCAL_WORKER, wid, host,
                                                 ports[wid]))
  os.environ[xenv.WORKERS] = '|'.join(workers)


def _pre_fork_setup(num_devices):
  dev_count, dev_kind = _get_devices_per_worker()
  if num_devices is None:
    num_devices = dev_count
  elif num_devices not in [1, dev_count]:
    raise ValueError(
        'The number of devices must be either 1 or {}, got {} instead'.format(
            dev_count, num_devices))
  if num_devices > 1 and not os.environ.get(xenv.SERVICE_ADDRESS, None):
    # In multi-processing mode, even if there is only one XLA host, we still
    # bring up the mesh service.
<<<<<<< HEAD
    os.environ[xenv.SERVICE_ADDRESS] = '{}:{}'.format(socket.getfqdn(),
                                                      _get_free_tcp_ports()[0])
  if dev_kind == 'GPU':
    _setup_workers(num_devices)
    _create_gpu_devices(num_devices)
  return PreForkConfig(dev_kind=dev_kind, num_devices=num_devices)


def _setup_gpu_worker(index, gindex, pf_cfg):
  os.environ[xenv.MP_DEVICE] = 'GPU:{}'.format(gindex)
  os.environ[xenv.LOCAL_WORKER] = '{}:{}'.format(_LOCAL_WORKER, gindex)
  # Every process is restricted to 1 GPU device, which in such process will be
  # named XLA_GPU:0.
  os.environ[_CUDA_VISIBLE_DEVICES] = str(index)
  # We have expanded the GPU devices in the device map already, in
  # _create_gpu_devices(), so delete the key from the environment as it
  # otherwise triggers device generation again in computation_client.cc.
  os.environ.pop(xenv.GPU_NUM_DEVICES, None)


def _setup_tpu_worker(index, gindex, pf_cfg, tpu_env_config):
  os.environ[xenv.MP_DEVICE] = 'TPU:{}'.format(gindex)
=======
    os.environ[xenv.SERVICE_ADDRESS] = 'localhost:{}'.format(
        _find_free_tcp_port())
  return num_devices


def _prepare_env_for_index(index, num_devices):
  _setup_world_size(num_devices)
  gindex = _local_index_to_global(index)
  mp_device_type = os.environ.get("MP_DEVICE_TYPE", "TPU")
  os.environ[xenv.MP_DEVICE] = '{}:{}'.format(mp_device_type, gindex)
  os.environ[xenv.ORDINAL] = str(gindex)
  os.environ[xenv.LOCAL_ORDINAL] = str(index)
>>>>>>> 27c23b96
  if xenv.LOCAL_WORKER not in os.environ:
    # The local worker can be missing for a 1 TPU host setup. Make sure we
    # always have one.
    assert tpu_env_config is not None, 'tpu_env_config must not be None'
    tpu_config = _parse_tpu_config(tpu_env_config)
    worker = list(tpu_config.values())[0]
    os.environ[xenv.LOCAL_WORKER] = '{}:{}'.format(worker.worker_name,
                                                   worker.ordinal)
  if gindex > 0:
    # In multi-processing mode, only the process handling the first device of
    # the master worker, will do TPU mesh initialization, so we need to remove
    # the environment configs which would prevent the client to be falling in
    # the mesh client config path.
    os.environ.pop(xenv.TPU_CONFIG, None)
    os.environ.pop(xenv.TPU_NUM_DEVICES, None)


def _prepare_env_for_index(index, pf_cfg):
  _setup_world_size(pf_cfg.num_devices)
  gindex = _local_index_to_global(index, pf_cfg.num_devices)
  os.environ[xenv.ORDINAL] = str(gindex)
  os.environ[xenv.LOCAL_ORDINAL] = str(index)

  if pf_cfg.dev_kind == 'TPU':
    _setup_tpu_worker(index, gindex, pf_cfg,
                      os.environ.get(xenv.TPU_CONFIG, None))
  elif pf_cfg.dev_kind == 'GPU':
    _setup_gpu_worker(index, gindex, pf_cfg)
  return gindex


def _setup_replication():
  # At this point xla_model.py APIs are allowed as the setup is already
  # completed.
  if xm.xrt_world_size() > 1:
    device = xm.xla_device()
    xm.set_replication(device, [device])


def _start_fn(index, pf_cfg, fn, args):
  gindex = _prepare_env_for_index(index, pf_cfg)
  # Calling _setup_replication() will trigger XLA library initialization, so the
  # environment must be fully setup before doing so.
  _setup_replication()
  exit_code = 0
  try:
    fn(gindex, *args)
  except Exception as e:
    print(
        'Exception in device={}: {}'.format(_get_multiprocessing_device(),
                                            str(e)),
        file=sys.stderr)
    traceback.print_exc(limit=16, file=sys.stderr)
    exit_code = 17
  sys.exit(exit_code)


def _run_direct(fn, args, nprocs, join, daemon, start_method):
  nprocs = nprocs or 1
  if nprocs == 1 and join:
    fn(0, *args)
  else:
    return torch.multiprocessing.spawn(
        fn, args=args, nprocs=nprocs, join=join, daemon=daemon)


def spawn(fn,
          args=(),
          nprocs=None,
          join=True,
          daemon=False,
          start_method='spawn'):
  """Enables multi processing based replication.

  Args:
    fn (callable): The function to be called for each device which takes part of
      the replication. The function will be called with a first argument being
      the global index of the process within the replication, followed by the
      arguments passed in `args`.
    args (tuple): The arguments for `fn`.
      Default: Empty tuple
    nprocs (int): The number of processes/devices for the replication. At the
      moment, if specified, can be either 1 or the maximum number of devices.
    join (bool): Whether the call should block waiting for the completion of the
      processes which have being spawned.
      Default: True
    daemon (bool): Whether the processes being spawned should have the `daemon`
      flag set (see Python multi-processing API).
      Default: False
    start_method (string): The Python `multiprocessing` process creation method.
      Default: `spawn`

  Returns:
    The same object returned by the `torch.multiprocessing.spawn` API. If
    `nprocs` is 1 the `fn` function will be called directly, and the API will
    not return.
  """
  if not _is_xla_config():
    # If this is not an XLA setup, jump to normal multi-processing.
    return _run_direct(fn, args, nprocs, join, daemon, start_method)

  pf_cfg = _pre_fork_setup(nprocs)
  if pf_cfg.num_devices == 1:
    _start_fn(0, pf_cfg, fn, args)
  else:
    return torch.multiprocessing.start_processes(
        _start_fn,
        args=(pf_cfg, fn, args),
        nprocs=pf_cfg.num_devices,
        join=join,
        daemon=daemon,
        start_method=start_method)


class MpModelWrapper(object):
  """Wraps a model to minimize host memory usage when `fork` method is used.

  This class should be used together with the `spawn(..., start_method='fork')`
  API to minimize the use of host memory.
  Instead of creating models on each multiprocessing process, hence replicating
  the model's initial host memory, the model is created once at global scope,
  and then moved into each device inside the `spawn()` target function.
  Example::

    WRAPPED_MODEL = xmp.MpModelWrapper(MyNetwork())

    def _mp_fn(index, ...):
      device = xm.xla_device()
      model = WRAPPED_MODEL.to(device)
      ...

    xmp.spwan(_mp_fn, ..., start_method='fork')

  This method has two advantages. First if uses only one copy of the memory
  pages to host the original model weights, and second it serializes the move
  of the wrapped model into each device, by lowering the load onto the system
  memory during the process.
  """

  def __init__(self, model):
    """Creates a new `MpModelWrapper` object.

    Args:
      model (torch.nn.Module): The model to be wrapped. Should be on PyTorch CPU
        device (which is the default when creating new models).
    """
    self._model = model
    self._lock = torch.multiprocessing.Lock()

  def to(self, device):
    """Retrieves the model moved onto the specified device.

    Args:
      device (torch.device): The device where the model should be moved onto.
    Returns:
      The model on the specified device.
    """
    with self._lock:
      self._model.to(device)
    return self._model


class MpSerialExecutor(object):
  """Utility to run a function in a serialized fashion among multi-core processes.

  Example::

    # At global scope.
    SERIAL_EXEC = xmp.MpSerialExecutor()

    def load_dataset(path):
      return maybe_download_and_load(path)

    def _mp_fn(index, ...):
      # Avoid all cores downloading the same data with the serial executor.
      dataset = SERIAL_EXEC.run(lambda: load_dataset('/tmp/mnist-data'))
      ...

    xmp.spwan(_mp_fn, ...)
  """

  def __init__(self):
    self._lock = torch.multiprocessing.Lock()

  def run(self, fn):
    """Runs the provided function serialized WRT each per-core process.

    Args:
      fn (callable): The function to run in a serialized fashion.
    Returns:
      The `fn` return value.
    """
    with self._lock:
      return fn()<|MERGE_RESOLUTION|>--- conflicted
+++ resolved
@@ -83,7 +83,6 @@
 
 
 def _get_devices_per_worker():
-<<<<<<< HEAD
   num_tpus = os.environ.get(xenv.TPU_NUM_DEVICES, None)
   if os.environ.get(xenv.TPU_CONFIG, None) is not None or num_tpus is not None:
     return int(num_tpus or '8'), 'TPU'
@@ -91,11 +90,9 @@
   if num_gpus is not None:
     return int(num_gpus), 'GPU'
   raise RuntimeError('Missing TPU or GPU configuration')
-=======
-  devices_per_worker = int(os.environ.get(xenv.TPU_NUM_DEVICES, '8'))
-  if devices_per_worker == 0:
-    return int(os.environ.get("XRT_NUM_DEVICES", '0'))
->>>>>>> 27c23b96
+  # devices_per_worker = int(os.environ.get(xenv.TPU_NUM_DEVICES, '8'))
+  # if devices_per_worker == 0:
+  #   return int(os.environ.get("XRT_NUM_DEVICES", '0'))
 
 
 def _get_multiprocessing_device():
@@ -166,7 +163,6 @@
   if num_devices > 1 and not os.environ.get(xenv.SERVICE_ADDRESS, None):
     # In multi-processing mode, even if there is only one XLA host, we still
     # bring up the mesh service.
-<<<<<<< HEAD
     os.environ[xenv.SERVICE_ADDRESS] = '{}:{}'.format(socket.getfqdn(),
                                                       _get_free_tcp_ports()[0])
   if dev_kind == 'GPU':
@@ -189,20 +185,6 @@
 
 def _setup_tpu_worker(index, gindex, pf_cfg, tpu_env_config):
   os.environ[xenv.MP_DEVICE] = 'TPU:{}'.format(gindex)
-=======
-    os.environ[xenv.SERVICE_ADDRESS] = 'localhost:{}'.format(
-        _find_free_tcp_port())
-  return num_devices
-
-
-def _prepare_env_for_index(index, num_devices):
-  _setup_world_size(num_devices)
-  gindex = _local_index_to_global(index)
-  mp_device_type = os.environ.get("MP_DEVICE_TYPE", "TPU")
-  os.environ[xenv.MP_DEVICE] = '{}:{}'.format(mp_device_type, gindex)
-  os.environ[xenv.ORDINAL] = str(gindex)
-  os.environ[xenv.LOCAL_ORDINAL] = str(index)
->>>>>>> 27c23b96
   if xenv.LOCAL_WORKER not in os.environ:
     # The local worker can be missing for a 1 TPU host setup. Make sure we
     # always have one.
