#pragma once

#include <iostream>
#include <memory>
#include <string>
#include <unordered_map>

#include "tensorflow/compiler/xla/client/xla_builder.h"
#include "tensorflow/compiler/xla/status.h"
#include "tensorflow/compiler/xla/types.h"
#include "tensorflow/compiler/xla/xla_client/async_task.h"
#include "tensorflow/compiler/xla/xla_client/cache.h"
#include "tensorflow/compiler/xla/xla_client/computation_client.h"
#include "tensorflow/compiler/xla/xla_client/multi_wait.h"
#include "tensorflow/compiler/xla/xla_client/util.h"
#include "torch/csrc/autograd/variable.h"
#include "torch_xla/csrc/computation.h"
#include "torch_xla/csrc/cross_replica_reduces.h"
#include "torch_xla/csrc/device.h"
#include "torch_xla/csrc/ir.h"
#include "torch_xla/csrc/ir_util.h"
#include "torch_xla/csrc/lowering_context.h"
#include "torch_xla/csrc/view.h"

#include <sys/syscall.h>

namespace torch_xla {

class XLATensor {
  class DeviceContextArena;
  struct Data;
  friend class THelper;
  friend class CompileWatcher;
 public:
  static XLATensor Create(const at::Tensor& tensor, const Device& device);
  static XLATensor Create(
      xla::ComputationClient::DataPtr xla_data,
      c10::optional<at::ScalarType> logical_element_type = c10::nullopt);

  static XLATensor Create(
      ir::Value ir_value, const Device& device,
      c10::optional<at::ScalarType> logical_element_type = c10::nullopt);

  // Creates an empty/null tensor.
  XLATensor() = default;

  bool is_null() const { return data_ptr() == nullptr; }

  size_t generation() const { return data()->generation; }

  XLATensor alias() const { return XLATensor(data_ptr()); }

  xla::int64 size(xla::int64 dim) const;

  at::Tensor ToTensor(bool detached);

  void ShallowCopyTo(XLATensor* dest) const;

  // Assigns the tensor value to the XLA tensor.
  void SetTensor(at::Tensor tensor);

  void UpdateFromTensor(at::Tensor tensor, bool sync);
  void UpdateFromTensorOut(at::Tensor tensor);
  void UpdateFromTensorOut(const XLATensor& tensor);

  at::ScalarType dtype() const;
  c10::optional<at::ScalarType> dtype_optional() const;

  // Set logical_element_type which is visible to upstream PyTorch.
  void SetScalarType(c10::optional<at::ScalarType> logical_element_type);

  xla::util::MaybeRef<xla::Shape> shape() const;
  xla::Shape shape_with_layout() const;

  const Device& GetDevice() const;
  xla::int64 GetUniqueId() const;

  void SetDevice(const std::string& device);

  // Retrieves an opaque ID of the alias object upon which the tensor's view is
  // rooted, or 0 if this tensor is not a view.
  std::ptrdiff_t GetViewAliasId() const;

  // Fetches the XLA data behind the tensor. If the tensor has a graph defining
  // its current value, executes the graph and fetches the XLA data result.
  xla::ComputationClient::DataPtr GetXlaData();

  // Fetches the current value of the XLA data, which can be missing (nullptr)
  // in case the tensor has a graph defining its current value,
  xla::ComputationClient::DataPtr CurrentXlaData() const;

  void SetXlaData(xla::ComputationClient::DataPtr xla_data);

  // Retrieves the current IR Node, or nullptr in case no active IR Node is
  // available.
  ir::Value CurrentIrValue() const;

  // Retrieves the IR Node representing this XLATensor. One will be created if
  // missing. Note that although this is a const API, it actually changes the
  // internal state ofthe object.
  ir::Value GetIrValue() const;

  c10::optional<at::Tensor> CurrentTensorData() const;

  // Applies the queue of operations in preparation for using the data.
  void ApplyPendingGraph();

  static ir::Value GetIrValueForScalar(at::Scalar value,
                                       xla::PrimitiveType type,
                                       const Device& device);
  static ir::Value GetIrValueForScalar(at::Scalar value, const Device& device);
  static ir::Value GetIrValueForScalar(at::Scalar value,
                                       xla::PrimitiveType type,
                                       absl::Span<const xla::int64> dimensions,
                                       const Device& device);
  static ir::Value GetIrValueForScalar(at::Scalar value,
                                       const xla::Shape& shape,
                                       const Device& device);
  static ir::Value GetIrValueForScalar(
      at::Scalar value, const xla::Shape& shape,
      c10::optional<at::ScalarType> logical_element_type, const Device& device);

  static ir::Value GetRngSeed(const Device& device);

  static void SetRngSeed(const Device* device, xla::uint64 seed);

  static xla::uint64 GetRunningSeed(const Device& device);

  // Dispatches a comparison operator, setting the logical type of the result
  // appropriately.
  static XLATensor DispatchComparisonOp(c10::Symbol kind,
                                        const XLATensor& input,
                                        at::Scalar other);

  // Same as above, with the second input a tensor as well.
  static XLATensor DispatchComparisonOp(c10::Symbol kind,
                                        const XLATensor& input,
                                        const XLATensor& other);

  // Dumps the XLA HLO text of the computation accumulated in the graph which is
  // attached the tensors.
  static std::string DumpHloComputation(const std::vector<XLATensor>& tensors);

  static std::string DumpHloProtoComputation(const std::vector<XLATensor>& tensors);

  // Retrieves the set of XLA tensors which are currently live in the system,
  // for the given device. If device is nullptr, the live tensors for all
  // devices will be returned. Returned tensors are sorted by device as primary
  // key, and by unique ID as secondary key.
  static std::vector<XLATensor> GetLiveTensors(const Device* device);

  // Applies all the pending IR operations queued over the input tensors. All
  // the tensors must be on the same device. If wait is true, the sync operation
  // will be run synchronously. The devices argument, if not empty, tells the
  // devices which should be partecipating into the replicated computation.
  static void SyncTensorsGraph(std::vector<XLATensor>* tensors,
                               absl::Span<const std::string> devices, bool wait,
                               bool sync_xla_data);

  // Makes sure that any outstanding IR operation accumulated over live tensors,
  // gets turned into device data. If wait is true, the sync operation will be
  // run synchronously. The devices argument, if not empty, tells the devices
  // which should be partecipating into the replicated computation.
  static void SyncLiveTensorsGraph(const Device* device,
                                   absl::Span<const std::string> devices,
                                   bool wait);

  // Marks an execution step, which allows the tensor framework to understand
  // the computation boundaries.
  static void MarkStep(const Device* device);

  // Waits for all the outstanding operations on all the supplied devices.
  // If devices is empty, the wait will happen for all local devices.
  static void WaitDeviceOps(absl::Span<const std::string> devices);

  // Retrieves the PyTorch CPU tensors behind the XLA tensors IR operations.
  // All the tensors must be on the same device.
  static std::vector<at::Tensor> GetTensors(std::vector<XLATensor>* tensors);

  // Operation which creates XLA tensors out of PyTorch CPU tensors by batching
  // the requests to the computation servers.
  static std::vector<XLATensor> CreateTensors(
      const std::vector<at::Tensor>& tensors,
      const std::vector<std::string>& devices);

  static void print_tensor(const std::string& label, const XLATensor& tensor);
  static void print_tensor(const std::string& label, const XLATensor::Data* data, bool assert, ptrdiff_t alias_id);

  static void print_tensor_ex(const std::string& label, const XLATensor& tensor);
  static void print_tensor_ex(const std::string& label, const XLATensor::Data* data, bool assert, ptrdiff_t alias_id);

  static void print_all_tensors(const std::string& label, const std::vector<XLATensor>& tensors);

  template<typename CB>
  static void print_tensors(const std::string& label, const std::vector<XLATensor>& tensors, CB cb);

  static int get_rank(const XLATensor::Data* data);

  //////////////////////////////////////////////////////////////////////////////
  // XLA dedicated operators follows here, listed in alphabetical order.
  //////////////////////////////////////////////////////////////////////////////
  static std::pair<XLATensor, ir::Value> all_reduce(
      const XLATensor& input, const ir::Value& token, AllReduceType reduce_type,
      double scale, std::vector<std::vector<xla::int64>> groups);

  static ir::Value all_reduce_(XLATensor& input, const ir::Value& token,
                               AllReduceType reduce_type, double scale,
                               std::vector<std::vector<xla::int64>> groups);

  static ir::Value all_reduce(std::vector<XLATensor>* inputs,
                              const ir::Value& token, AllReduceType reduce_type,
                              double scale,
                              std::vector<std::vector<xla::int64>> groups);

  static std::pair<XLATensor, ir::Value> all_to_all(
      const XLATensor& input, const ir::Value& token,
      xla::int64 split_dimension, xla::int64 concat_dimension,
      xla::int64 split_count, std::vector<std::vector<xla::int64>> groups);

  static std::pair<XLATensor, ir::Value> collective_permute(
      const XLATensor& input, const ir::Value& token,
      std::vector<std::pair<xla::int64, xla::int64>> source_target_pairs);

  static XLATensor get_dimensions_size(const XLATensor& input,
                                       std::vector<xla::int64> dimensions);

  static std::vector<XLATensor> user_computation(
      const std::string& opname, absl::Span<const XLATensor> inputs,
      ComputationPtr computation);

  //////////////////////////////////////////////////////////////////////////////
  // ATEN operators follows here, listed in alphabetical order.
  //////////////////////////////////////////////////////////////////////////////
  static void __ilshift__(XLATensor& input, at::Scalar other);
  static void __ilshift__(XLATensor& input, const XLATensor& other);

  static void __irshift__(XLATensor& input, at::Scalar other);
  static void __irshift__(XLATensor& input, const XLATensor& other);

  static XLATensor __lshift__(
      const XLATensor& input, at::Scalar other,
      c10::optional<at::ScalarType> logical_element_type = c10::nullopt);
  static XLATensor __lshift__(
      const XLATensor& input, const XLATensor& other,
      c10::optional<at::ScalarType> logical_element_type = c10::nullopt);

  static XLATensor __rshift__(
      const XLATensor& input, at::Scalar other,
      c10::optional<at::ScalarType> logical_element_type = c10::nullopt);
  static XLATensor __rshift__(
      const XLATensor& input, const XLATensor& other,
      c10::optional<at::ScalarType> logical_element_type = c10::nullopt);

  static XLATensor _adaptive_avg_pool2d(const XLATensor& input,
                                        std::vector<xla::int64> output_size);

  static XLATensor _adaptive_avg_pool2d_backward(const XLATensor& grad_output,
                                                 const XLATensor& input);

  static XLATensor abs(const XLATensor& input);
  static void abs_(XLATensor& input);

  static XLATensor acos(const XLATensor& input);
  static void acos_(XLATensor& input);

  static XLATensor add(
      const XLATensor& input, const XLATensor& other, at::Scalar alpha,
      c10::optional<at::ScalarType> logical_element_type = c10::nullopt);
  static void add_(XLATensor& input, const XLATensor& other, at::Scalar alpha);
  static XLATensor add(
      const XLATensor& input, at::Scalar other, at::Scalar alpha,
      c10::optional<at::ScalarType> logical_element_type = c10::nullopt);
  static void add_(XLATensor& input, at::Scalar other, at::Scalar alpha);

  static XLATensor addcdiv(const XLATensor& input, at::Scalar value,
                           const XLATensor& tensor1, const XLATensor& tensor2);
  static void addcdiv_(XLATensor& input, at::Scalar value,
                       const XLATensor& tensor1, const XLATensor& tensor2);

  static XLATensor addcmul(const XLATensor& input, at::Scalar value,
                           const XLATensor& tensor1, const XLATensor& tensor2);
  static void addcmul_(XLATensor& input, at::Scalar value,
                       const XLATensor& tensor1, const XLATensor& tensor2);

  static XLATensor addmm(const XLATensor& input, const XLATensor& weight,
                         const XLATensor& bias);

  static XLATensor all(const XLATensor& input,
                       std::vector<xla::int64> dimensions,
                       bool keep_reduced_dimensions);

  static XLATensor any(const XLATensor& input,
                       std::vector<xla::int64> dimensions,
                       bool keep_reduced_dimensions);

  static void arange_out(XLATensor& out, at::Scalar start, at::Scalar end,
                         at::Scalar step, at::ScalarType scalar_type);

  static XLATensor argmax(const XLATensor& input, xla::int64 dim, bool keepdim);
  static XLATensor argmax(const XLATensor& input);

  static XLATensor argmin(const XLATensor& input, xla::int64 dim, bool keepdim);
  static XLATensor argmin(const XLATensor& input);

  // Takes a slice from the input as R1 at the specified offset and reshapes it
  // into the provided size.
  static XLATensor as_strided(const XLATensor& input,
                              std::vector<xla::int64> size,
                              std::vector<xla::int64> stride,
                              c10::optional<xla::int64> storage_offset);

  // In-place version of the method above.
  static void as_strided_(XLATensor& input, std::vector<xla::int64> size,
                          std::vector<xla::int64> stride,
                          c10::optional<xla::int64> storage_offset);

  static XLATensor asin(const XLATensor& input);
  static void asin_(XLATensor& input);

  static XLATensor atan(const XLATensor& input);
  static void atan_(XLATensor& input);

  static XLATensor atan2(
      const XLATensor& input, const XLATensor& other,
      c10::optional<at::ScalarType> logical_element_type = c10::nullopt);
  static void atan2_(XLATensor& input, const XLATensor& other);

  static XLATensor avg_pool_nd(const XLATensor& input,
                               xla::int64 spatial_dim_count,
                               std::vector<xla::int64> kernel_size,
                               std::vector<xla::int64> stride,
                               std::vector<xla::int64> padding, bool ceil_mode,
                               bool count_include_pad);

  static XLATensor avg_pool_nd_backward(const XLATensor& out_backprop,
                                        const XLATensor& input,
                                        xla::int64 spatial_dim_count,
                                        std::vector<xla::int64> kernel_size,
                                        std::vector<xla::int64> stride,
                                        std::vector<xla::int64> padding,
                                        bool ceil_mode, bool count_include_pad);

  static XLATensor bernoulli(const XLATensor& input, double probability);
  static XLATensor bernoulli(const XLATensor& input);
  static void bernoulli_(XLATensor& input, double probability);
  static void bernoulli_(XLATensor& input, const XLATensor& probability);

  static XLATensor binary_cross_entropy(const XLATensor& input,
                                        const XLATensor& target,
                                        const XLATensor& weight,
                                        xla::int64 reduction);

  static XLATensor binary_cross_entropy_backward(const XLATensor& grad_output,
                                                 const XLATensor& input,
                                                 const XLATensor& target,
                                                 const XLATensor& weight,
                                                 xla::int64 reduction);

  static void bitwise_and_out(XLATensor& out, const XLATensor& input,
                              at::Scalar other);

  static void bitwise_and_out(XLATensor& out, const XLATensor& input,
                              const XLATensor& other);

  static void bitwise_not_out(XLATensor& out, const XLATensor& input);

  static void bitwise_or_out(XLATensor& out, const XLATensor& input,
                             at::Scalar other);

  static void bitwise_or_out(XLATensor& out, const XLATensor& input,
                             const XLATensor& other);

  static void bitwise_xor_out(XLATensor& out, const XLATensor& input,
                              at::Scalar other);

  static void bitwise_xor_out(XLATensor& out, const XLATensor& input,
                              const XLATensor& other);

  // Batch matrix multiplication. Both tensors must be 3D, the batch size must
  // match and the remaining two dimensions must be compatible for matrix
  // multiplication.
  static XLATensor bmm(const XLATensor& batch1, const XLATensor& batch2);

  // Broadcasts the given tensors according to broadcasting semantics.
  static std::vector<XLATensor> broadcast_tensors(
      absl::Span<const XLATensor> tensors);

  static XLATensor cat(absl::Span<const XLATensor> tensors, xla::int64 dim);

  static XLATensor ceil(const XLATensor& input);
  static void ceil_(XLATensor& input);

  static XLATensor cholesky(const XLATensor& input, bool upper);

  static XLATensor clamp(const XLATensor& input, c10::optional<at::Scalar> min,
                         c10::optional<at::Scalar> max);
  static void clamp_(XLATensor& input, c10::optional<at::Scalar> min,
                     c10::optional<at::Scalar> max);

  static XLATensor clone(const XLATensor& input);

  // Pad with the given value and size specified by the given list of low and
  // high paddings.
  static XLATensor constant_pad_nd(const XLATensor& input,
                                   absl::Span<const xla::int64> pad,
                                   at::Scalar value);

  static XLATensor convolution_overrideable(
      const XLATensor& input, const XLATensor& weight, const XLATensor& bias,
      std::vector<xla::int64> stride, std::vector<xla::int64> padding,
      std::vector<xla::int64> dilation, bool transposed,
      std::vector<xla::int64> output_padding, xla::int64 groups);

  static std::tuple<XLATensor, XLATensor, XLATensor>
  convolution_backward_overrideable(
      const XLATensor& out_backprop, const XLATensor& input,
      const XLATensor& weight, std::vector<xla::int64> stride,
      std::vector<xla::int64> padding, std::vector<xla::int64> dilation,
      bool transposed, std::vector<xla::int64> output_padding,
      xla::int64 groups);

  static XLATensor convolution_overrideable(
      const XLATensor& input, const XLATensor& weight,
      std::vector<xla::int64> stride, std::vector<xla::int64> padding,
      std::vector<xla::int64> dilation, bool transposed,
      std::vector<xla::int64> output_padding, xla::int64 groups);

  static XLATensor cos(const XLATensor& input);
  static void cos_(XLATensor& input);

  static XLATensor cosh(const XLATensor& input);
  static void cosh_(XLATensor& input);

  // Returns the cross product of the two input tensors in the given dimension.
  // If the dimension is not given, it defaults to the first dimension found
  // with the size 3.
  static XLATensor cross(const XLATensor& input, const XLATensor& other,
                         c10::optional<xla::int64> dim);

  // Returns the cumulative product of elements of input in the given dimension.
  static XLATensor cumprod(const XLATensor& input, xla::int64 dim,
                           c10::optional<at::ScalarType> dtype);

  // Returns the cumulative sum of elements of input in the given dimension.
  static XLATensor cumsum(const XLATensor& input, xla::int64 dim,
                          c10::optional<at::ScalarType> dtype);

  // If the input is a matrix (2-D tensor), returns a 1-D tensor with the
  // diagonal elements of the input. If the input is a vector (1-D tensor),
  // returns a 2-D square tensor with the elements of input as the diagonal.
  static XLATensor diag(const XLATensor& input, xla::int64 offset);

  // Returns the diagonal of a matrix (2-D tensor) or batch of matrices. The
  // matrix dimensions are specified by dim1 and dim2, the diagonal by offset.
  static XLATensor diagonal(const XLATensor& input, xla::int64 offset,
                            xla::int64 dim1, xla::int64 dim2);

  static XLATensor div(
      const XLATensor& input, const XLATensor& other,
      c10::optional<at::ScalarType> logical_element_type = c10::nullopt);
  static XLATensor div(
      const XLATensor& input, at::Scalar other,
      c10::optional<at::ScalarType> logical_element_type = c10::nullopt);
  static void div_(XLATensor& input, const XLATensor& other);
  static void div_(XLATensor& input, at::Scalar other);

  // A generalized contraction between tensors of arbitrary dimension defined by
  // the given equation and applied to the input tensors.
  static XLATensor einsum(const std::string& equation,
                          absl::Span<const XLATensor> tensors);

  static XLATensor elu(const XLATensor& input, at::Scalar alpha,
                       at::Scalar scale, at::Scalar input_scale);
  static void elu_(XLATensor& input, at::Scalar alpha, at::Scalar scale,
                   at::Scalar input_scale);
  static XLATensor elu_backward(const XLATensor& grad_output, at::Scalar alpha,
                                at::Scalar scale, at::Scalar input_scale,
                                const XLATensor& output);

  static XLATensor embedding_dense_backward(const XLATensor& grad_output,
                                            const XLATensor& indices,
                                            xla::int64 num_weights,
                                            xla::int64 padding_idx,
                                            bool scale_grad_by_freq);

  static XLATensor eq(const XLATensor& input, at::Scalar other);
  static void eq_(XLATensor& input, at::Scalar other);

  static XLATensor eq(const XLATensor& input, const XLATensor& other);
  static void eq_(XLATensor& input, const XLATensor& other);

  static XLATensor erf(const XLATensor& input);
  static void erf_(XLATensor& input);

  static XLATensor erfc(const XLATensor& input);
  static void erfc_(XLATensor& input);

  static XLATensor erfinv(const XLATensor& input);
  static void erfinv_(XLATensor& input);

  static XLATensor exp(const XLATensor& input);
  static void exp_(XLATensor& input);

  static XLATensor expand(const XLATensor& input, std::vector<xla::int64> size);

  static XLATensor expm1(const XLATensor& input);
  static void expm1_(XLATensor& input);

  static void exponential_(XLATensor& input, double lambd);

  // Returns a 2-D tensor with ones on the diagonal and zeros elsewhere.
  static XLATensor eye(xla::int64 lines, xla::int64 cols, const Device& device,
                       at::ScalarType element_type);

  static void eye_out(XLATensor& out, xla::int64 lines, xla::int64 cols);

  // Fills the input with the given value.
  static void fill_(XLATensor& input, at::Scalar value);

  // Flips (reverses) the values in the dimensions of the input tensor.
  static XLATensor flip(const XLATensor& input,
                        absl::Span<const xla::int64> dims);

  static XLATensor floor(const XLATensor& input);
  static void floor_(XLATensor& input);

  static XLATensor fmod(
      const XLATensor& input, const XLATensor& other,
      c10::optional<at::ScalarType> logical_element_type = c10::nullopt);
  static XLATensor fmod(
      const XLATensor& input, at::Scalar other,
      c10::optional<at::ScalarType> logical_element_type = c10::nullopt);
  static void fmod_(XLATensor& input, const XLATensor& other);
  static void fmod_(XLATensor& input, at::Scalar other);

  static XLATensor frac(const XLATensor& input);
  static void frac_(XLATensor& input);

  static XLATensor full(absl::Span<const xla::int64> size,
                        at::Scalar fill_value, const Device& device,
                        at::ScalarType scalar_type);
  static XLATensor full_like(const XLATensor& input, at::Scalar fill_value,
                             const Device& device,
                             c10::optional<at::ScalarType> scalar_type);

  static XLATensor gather(const XLATensor& input, xla::int64 dim,
                          const XLATensor& index);

  static XLATensor ge(const XLATensor& input, at::Scalar other);
  static void ge_(XLATensor& input, at::Scalar other);

  static XLATensor ge(const XLATensor& input, const XLATensor& other);
  static void ge_(XLATensor& input, const XLATensor& other);

  static XLATensor gelu(const XLATensor& input);
  static XLATensor gelu_backward(const XLATensor& grad, const XLATensor& input);

  static XLATensor ger(const XLATensor& input, const XLATensor& vec2);

  static XLATensor gt(const XLATensor& input, at::Scalar other);
  static void gt_(XLATensor& input, at::Scalar other);

  static XLATensor gt(const XLATensor& input, const XLATensor& other);
  static void gt_(XLATensor& input, const XLATensor& other);

  // Gather slices from input into a result with shape specified by indices. The
  // shape of the indices are first made consistent using broadcast semantics.
  // For input of shape d1 x d2 x ... x dn and p indices of shape i1 x i2 x ...
  // x ik, the output shape is d1 x ... x d(start_dim) x i1 x ... x ik x
  // d(start_dim+p+1) x ... x dn.
  static XLATensor index(const XLATensor& input,
                         absl::Span<const XLATensor> indices,
                         xla::int64 start_dim);

  static XLATensor index_add(const XLATensor& input, xla::int64 dim,
                             const XLATensor& index, const XLATensor& source);

  static void index_add_(XLATensor& input, xla::int64 dim,
                         const XLATensor& index, const XLATensor& source);

  static XLATensor index_copy(const XLATensor& input, xla::int64 dim,
                              const XLATensor& index, const XLATensor& source);

  static void index_copy_(XLATensor& input, xla::int64 dim,
                          const XLATensor& index, const XLATensor& source);

  // Fills the elements of the base tensor with the given value in the given
  // dimension, at positions given by the index. The index must be a rank-1
  // tensor.
  static XLATensor index_fill(const XLATensor& input, xla::int64 dim,
                              const XLATensor& index, at::Scalar value);

  // Same as above, but the value is wrapped as a rank-0 tensor.
  static XLATensor index_fill(const XLATensor& input, xla::int64 dim,
                              const XLATensor& index, const XLATensor& value);

  static void index_fill_(XLATensor& input, xla::int64 dim,
                          const XLATensor& index, const XLATensor& value);

  static void index_fill_(XLATensor& input, xla::int64 dim,
                          const XLATensor& index, at::Scalar value);

  // Puts values into the input tensor using the given indices (a tuple of
  // tensors) and returns the result.
  static XLATensor index_put(const XLATensor& input,
                             absl::Span<const XLATensor> indices,
                             xla::int64 start_dim, const XLATensor& values,
                             bool accumulate,
                             absl::Span<const xla::int64> result_permutation);

  static void index_put_(XLATensor& input, const XLATensor& canonical_base,
                         absl::Span<const XLATensor> indices,
                         xla::int64 start_dim, const XLATensor& values,
                         bool accumulate,
                         absl::Span<const xla::int64> result_permutation);

  static XLATensor index_select(const XLATensor& input, xla::int64 dim,
                                const XLATensor& index);

  static XLATensor inverse(const XLATensor& input);

  static XLATensor kl_div_backward(const XLATensor& grad_output,
                                   const XLATensor& input,
                                   const XLATensor& target,
                                   xla::int64 reduction, bool log_target);

  static std::tuple<XLATensor, XLATensor> kthvalue(const XLATensor& input,
                                                   xla::int64 k, xla::int64 dim,
                                                   bool keepdim);

  static XLATensor l1_loss(const XLATensor& input, const XLATensor& target,
                           xla::int64 reduction);

  static XLATensor l1_loss_backward(const XLATensor& grad_output,
                                    const XLATensor& input,
                                    const XLATensor& target,
                                    xla::int64 reduction);

  static XLATensor le(const XLATensor& input, at::Scalar other);
  static void le_(XLATensor& input, at::Scalar other);

  static XLATensor le(const XLATensor& input, const XLATensor& other);
  static void le_(XLATensor& input, const XLATensor& other);

  static XLATensor hardshrink(const XLATensor& input, at::Scalar lambda);
  static XLATensor hardshrink_backward(const XLATensor& grad_out,
                                       const XLATensor& input,
                                       at::Scalar lambda);

  static XLATensor hardsigmoid(const XLATensor& input);

  static void hardsigmoid_(XLATensor& input);

  static XLATensor hardsigmoid_backward(const XLATensor& grad_output,
                                        const XLATensor& input);

  static XLATensor hardtanh_backward(const XLATensor& grad_output,
                                     const XLATensor& input, at::Scalar min_val,
                                     at::Scalar max_val);

  static XLATensor leaky_relu(const XLATensor& input, double negative_slope);
  static XLATensor leaky_relu_backward(const XLATensor& grad_output,
                                       const XLATensor& input,
                                       double negative_slope);
  static void leaky_relu_(XLATensor& input, double negative_slope);

  static XLATensor log(const XLATensor& input);
  static void log_(XLATensor& input);

  static XLATensor log_base(const XLATensor& input, ir::OpKind op, double base);
  static void log_base_(XLATensor& input, ir::OpKind op, double base);

  static XLATensor log_sigmoid(const XLATensor& input);
  static std::tuple<XLATensor, XLATensor> log_sigmoid_forward(
      const XLATensor& input);
  static XLATensor log_sigmoid_backward(const XLATensor& grad_output,
                                        const XLATensor& input,
                                        const XLATensor& buffer);

  static XLATensor log_softmax(const XLATensor& input, xla::int64 dim,
                               c10::optional<at::ScalarType> dtype);

  static XLATensor log_softmax_backward(const XLATensor& grad_output,
                                        const XLATensor& output,
                                        xla::int64 dim);

  static XLATensor log1p(const XLATensor& input);
  static void log1p_(XLATensor& input);

  static XLATensor logdet(const XLATensor& input);

  static XLATensor logsumexp(const XLATensor& input,
                             std::vector<xla::int64> dimensions,
                             bool keep_reduced_dimensions);

  static XLATensor lt(const XLATensor& input, at::Scalar other);
  static void lt_(XLATensor& input, at::Scalar other);

  static XLATensor lt(const XLATensor& input, const XLATensor& other);
  static void lt_(XLATensor& input, const XLATensor& other);

  // In-place version of the method above.
  static void masked_fill_(XLATensor& input, const XLATensor& mask,
                           at::Scalar value);

  static void masked_scatter_(XLATensor& input, const XLATensor& mask,
                              const XLATensor& source);

  static XLATensor masked_select(const XLATensor& input, const XLATensor& mask);

  static XLATensor matmul(const XLATensor& input, const XLATensor& other);

  static XLATensor max(const XLATensor& input, const XLATensor& other);

  static XLATensor max(const XLATensor& input);

  static std::tuple<XLATensor, XLATensor> max(const XLATensor& input,
                                              xla::int64 dim, bool keepdim);

  static void max_out(XLATensor& max, XLATensor& max_values,
                      const XLATensor& input, xla::int64 dim, bool keepdim);

  static XLATensor max_pool_nd(const XLATensor& input,
                               xla::int64 spatial_dim_count,
                               std::vector<xla::int64> kernel_size,
                               std::vector<xla::int64> stride,
                               std::vector<xla::int64> padding, bool ceil_mode);

  static XLATensor max_pool_nd_backward(const XLATensor& out_backprop,
                                        const XLATensor& input,
                                        xla::int64 spatial_dim_count,
                                        std::vector<xla::int64> kernel_size,
                                        std::vector<xla::int64> stride,
                                        std::vector<xla::int64> padding,
                                        bool ceil_mode);

  static XLATensor mean(const XLATensor& input,
                        std::vector<xla::int64> dimensions,
                        bool keep_reduced_dimensions,
                        c10::optional<at::ScalarType> dtype);

  static XLATensor min(const XLATensor& input, const XLATensor& other);

  static XLATensor min(const XLATensor& input);

  static std::tuple<XLATensor, XLATensor> min(const XLATensor& input,
                                              xla::int64 dim, bool keepdim);

  static void min_out(XLATensor& min, XLATensor& min_indices,
                      const XLATensor& input, xla::int64 dim, bool keepdim);

  static XLATensor mm(const XLATensor& input, const XLATensor& weight);

  static XLATensor mse_loss(const XLATensor& input, const XLATensor& target,
                            xla::int64 reduction);

  static XLATensor mse_loss_backward(const XLATensor& grad_output,
                                     const XLATensor& input,
                                     const XLATensor& target,
                                     xla::int64 reduction);

  static XLATensor mul(
      const XLATensor& input, const XLATensor& other,
      c10::optional<at::ScalarType> logical_element_type = c10::nullopt);
  static XLATensor mul(
      const XLATensor& input, at::Scalar other,
      c10::optional<at::ScalarType> logical_element_type = c10::nullopt);
  static void mul_(XLATensor& input, const XLATensor& other);
  static void mul_(XLATensor& input, at::Scalar other);

  static XLATensor mv(const XLATensor& input, const XLATensor& vec);
  static void mv_out(XLATensor& out, const XLATensor& input,
                     const XLATensor& vec);

  // Returns a new tensor that is a narrowed view of the input in the given
  // dimension.
  static XLATensor narrow(const XLATensor& input, xla::int64 dim,
                          xla::int64 start, xla::int64 length);

  // Like batch_norm, but returns additional save_mean and save_invstd used by
  // the backward pass.
  static std::tuple<XLATensor, XLATensor, XLATensor> native_batch_norm(
      const XLATensor& input, const XLATensor& weight, const XLATensor& bias,
      XLATensor& running_mean, XLATensor& running_var, bool training,
      double momentum, double eps);

  // Returns the input, weight and bias gradients.
  static std::tuple<XLATensor, XLATensor, XLATensor> native_batch_norm_backward(
      const XLATensor& grad_out, const XLATensor& input,
      const XLATensor& weight, const XLATensor& save_mean,
      const XLATensor& save_invstd, bool training, double eps);

  static XLATensor ne(const XLATensor& input, at::Scalar other);
  static void ne_(XLATensor& input, at::Scalar other);

  static XLATensor ne(const XLATensor& input, const XLATensor& other);
  static void ne_(XLATensor& input, const XLATensor& other);

  static XLATensor neg(const XLATensor& input);
  static void neg_(XLATensor& input);

  static XLATensor nll_loss(const XLATensor& input, const XLATensor& target,
                            const XLATensor& weight, xla::int64 reduction,
                            int ignore_index);

  static XLATensor nll_loss_backward(const XLATensor& grad_output,
                                     const XLATensor& input,
                                     const XLATensor& target,
                                     const XLATensor& weight,
                                     xla::int64 reduction, int ignore_index,
                                     const XLATensor& total_weight);

  static std::pair<XLATensor, XLATensor> nms(const XLATensor& boxes,
                                             const XLATensor& scores,
                                             const XLATensor& score_threshold,
                                             const XLATensor& iou_threshold,
                                             xla::int64 output_size);

  static XLATensor nonzero(const XLATensor& input);

  static XLATensor norm(const XLATensor& input, c10::optional<at::Scalar> p,
                        c10::optional<at::ScalarType> dtype,
                        at::IntArrayRef dim, bool keepdim);

  static XLATensor normal(double mean, const XLATensor& std);

  static XLATensor normal(const XLATensor& mean, double std);

  static XLATensor normal(const XLATensor& mean, const XLATensor& std);

  static void normal_(XLATensor& input, double mean, double std);

  static XLATensor not_supported(std::string description, xla::Shape shape,
                                 const Device& device);

  // Permute the dimensions of this tensor according to the given permutation.
  static XLATensor permute(const XLATensor& input,
                           absl::Span<const xla::int64> dims);

  static XLATensor pow(const XLATensor& input, at::Scalar exponent);
  static XLATensor pow(const XLATensor& input, const XLATensor& exponent);
  static XLATensor pow(at::Scalar input, const XLATensor& exponent);
  static void pow_(XLATensor& input, at::Scalar exponent);
  static void pow_(XLATensor& input, const XLATensor& exponent);

  static XLATensor prod(const XLATensor& input,
                        std::vector<xla::int64> dimensions,
                        bool keep_reduced_dimensions,
                        c10::optional<at::ScalarType> dtype);

  static void put_(XLATensor& input, const XLATensor& index,
                   const XLATensor& source, bool accumulate);

  static std::tuple<XLATensor, XLATensor> qr(const XLATensor& input, bool some);

  static XLATensor randperm(xla::int64 n, const Device& device,
                            at::ScalarType scalar_type);

  static XLATensor reciprocal(const XLATensor& input);
  static void reciprocal_(XLATensor& input);

  static XLATensor reflection_pad2d(const XLATensor& input,
                                    std::vector<xla::int64> padding);

  static XLATensor reflection_pad2d_backward(const XLATensor& grad_output,
                                             const XLATensor& input,
                                             std::vector<xla::int64> padding);

  static XLATensor relu(const XLATensor& input);
  static void relu_(XLATensor& input);

  static XLATensor remainder(const XLATensor& input, const XLATensor& other);
  static XLATensor remainder(const XLATensor& input, at::Scalar other);
  static void remainder_(XLATensor& input, const XLATensor& other);
  static void remainder_(XLATensor& input, at::Scalar other);

  // Repeats the input tensor along each dimension by the given number of
  // repeats.
  static XLATensor repeat(const XLATensor& input,
                          std::vector<xla::int64> repeats);

  static XLATensor replication_pad1d(const XLATensor& input,
                                     std::vector<xla::int64> padding);
  static XLATensor replication_pad1d_backward(const XLATensor& grad_output,
                                              const XLATensor& input,
                                              std::vector<xla::int64> padding);

  static XLATensor replication_pad2d(const XLATensor& input,
                                     std::vector<xla::int64> padding);
  static XLATensor replication_pad2d_backward(const XLATensor& grad_output,
                                              const XLATensor& input,
                                              std::vector<xla::int64> padding);

  static void resize_(XLATensor& input, std::vector<xla::int64> size);

  static XLATensor rrelu_with_noise(const XLATensor& input, XLATensor& noise,
                                    at::Scalar lower, at::Scalar upper,
                                    bool training);

  static XLATensor rrelu_with_noise_backward(const XLATensor& grad_output,
                                             const XLATensor& input,
                                             const XLATensor& noise,
                                             at::Scalar lower, at::Scalar upper,
                                             bool training);

  static XLATensor rsqrt(const XLATensor& input);
  static void rsqrt_(XLATensor& input);

  static XLATensor rsub(
      const XLATensor& input, const XLATensor& other, at::Scalar alpha,
      c10::optional<at::ScalarType> logical_element_type = c10::nullopt);
  static XLATensor rsub(
      const XLATensor& input, at::Scalar other, at::Scalar alpha,
      c10::optional<at::ScalarType> logical_element_type = c10::nullopt);

  static void copy_(XLATensor& input, XLATensor& src);

  static void scatter_(XLATensor& input, xla::int64 dim, const XLATensor& index,
                       const XLATensor& src);
  static void scatter_(XLATensor& input, xla::int64 dim, const XLATensor& index,
                       at::Scalar value);

  static void scatter_add_(XLATensor& input, xla::int64 dim,
                           const XLATensor& index, const XLATensor& src);

  static XLATensor select(const XLATensor& input, xla::int64 dim,
                          xla::int64 index);

  static XLATensor sigmoid(const XLATensor& input);
  static void sigmoid_(XLATensor& input);
  static XLATensor sigmoid_backward(const XLATensor& grad_output,
                                    const XLATensor& output);

  static XLATensor sign(const XLATensor& input);
  static void sign_(XLATensor& input);

  static XLATensor sin(const XLATensor& input);
  static void sin_(XLATensor& input);

  static XLATensor sinh(const XLATensor& input);
  static void sinh_(XLATensor& input);

  static XLATensor slice(const XLATensor& input, xla::int64 dim,
                         xla::int64 start, xla::int64 end, xla::int64 step);

  // Computes a loss that uses a squared term if the absolute element-wise error
  // falls below 1 and an L1 term otherwise.
  static XLATensor smooth_l1_loss(const XLATensor& input,
                                  const XLATensor& target,
                                  xla::int64 reduction);

  // Returns the gradient of the input of a smooth_l1_loss operation.
  static XLATensor smooth_l1_loss_backward(const XLATensor& grad_output,
                                           const XLATensor& input,
                                           const XLATensor& target,
                                           xla::int64 reduction);

  static XLATensor softmax(const XLATensor& input, xla::int64 dim,
                           c10::optional<at::ScalarType> dtype);
  static XLATensor softmax_backward(const XLATensor& grad_output,
                                    const XLATensor& output, xla::int64 dim);

  static XLATensor softplus(const XLATensor& input, at::Scalar beta,
                            at::Scalar threshold);
  static XLATensor softplus_backward(const XLATensor& grad_output,
                                     const XLATensor& input, at::Scalar beta,
                                     at::Scalar threshold,
                                     const XLATensor& output);

  static XLATensor softshrink(const XLATensor& input, at::Scalar lambda);
  static XLATensor softshrink_backward(const XLATensor& grad_out,
                                       const XLATensor& input,
                                       at::Scalar lambda);

  static std::vector<XLATensor> split(const XLATensor& input,
                                      xla::int64 split_size, xla::int64 dim);

  static std::vector<XLATensor> split_with_sizes(
      const XLATensor& input, std::vector<xla::int64> split_size,
      xla::int64 dim);

  static XLATensor sqrt(const XLATensor& input);
  static void sqrt_(XLATensor& input);

  // Squeeze out all trivial (size 1) dimensions.
  static XLATensor squeeze(const XLATensor& input);

  // Squeeze out the specified dimension index, if trivial (size 1). Returns
  // unchanged input otherwise.
  static XLATensor squeeze(const XLATensor& input, xla::int64 dim);

  // In-place versions of the methods above.
  static void squeeze_(XLATensor& input);
  static void squeeze_(XLATensor& input, xla::int64 dim);

  static XLATensor stack(absl::Span<const XLATensor> tensors, xla::int64 dim);

  static XLATensor std(const XLATensor& input,
                       std::vector<xla::int64> dimensions,
                       bool keep_reduced_dimensions, bool unbiased);

  static XLATensor sub(
      const XLATensor& input, const XLATensor& other, at::Scalar alpha,
      c10::optional<at::ScalarType> logical_element_type = c10::nullopt);
  static void sub_(XLATensor& input, const XLATensor& other, at::Scalar alpha);
  static XLATensor sub(
      const XLATensor& input, at::Scalar other, at::Scalar alpha,
      c10::optional<at::ScalarType> logical_element_type = c10::nullopt);
  static void sub_(XLATensor& input, at::Scalar other, at::Scalar alpha);

  static XLATensor sum(const XLATensor& input,
                       std::vector<xla::int64> dimensions,
                       bool keep_reduced_dimensions,
                       c10::optional<at::ScalarType> dtype);

  static std::tuple<XLATensor, XLATensor, XLATensor> svd(const XLATensor& input,
                                                         bool some,
                                                         bool compute_uv);

  static std::tuple<XLATensor, XLATensor> symeig(const XLATensor& input,
                                                 bool eigenvectors, bool upper);

  static XLATensor take(const XLATensor& input, const XLATensor& index);

  static XLATensor tan(const XLATensor& input);
  static void tan_(XLATensor& input);

  static XLATensor tanh(const XLATensor& input);
  static void tanh_(XLATensor& input);
  static XLATensor tanh_backward(const XLATensor& grad_output,
                                 const XLATensor& output);

  static XLATensor threshold(const XLATensor& input, float threshold,
                             float value);
  static void threshold_(XLATensor& input, float threshold, float value);

  static XLATensor threshold_backward(const XLATensor& grad_output,
                                      const XLATensor& input, float threshold);

  static XLATensor to(XLATensor& input, c10::optional<Device> device,
                      c10::optional<at::ScalarType> scalar_type);

  static std::tuple<XLATensor, XLATensor> topk(const XLATensor& input,
                                               xla::int64 k, xla::int64 dim,
                                               bool largest, bool sorted);

  // Returns the sum of the elements of the diagonal of the input 2-D matrix.
  static XLATensor trace(const XLATensor& input);

  // Swap given dimensions of the input.
  static XLATensor transpose(const XLATensor& input, xla::int64 dim0,
                             xla::int64 dim1);

  // In-place version of the method above.
  static void transpose_(XLATensor& input, xla::int64 dim0, xla::int64 dim1);

  static std::tuple<XLATensor, XLATensor> triangular_solve(
      const XLATensor& rhs, const XLATensor& lhs, bool left_side, bool upper,
      bool transpose, bool unitriangular);

  // Returns the lower triangular part of a matrix (2-D tensor) or batch of
  // matrices input, the other elements of the result tensor out are set to 0.
  static XLATensor tril(const XLATensor& input, xla::int64 diagonal);

  // In-place version of the method above.
  static void tril_(XLATensor& input, xla::int64 diagonal);

  // Returns the upper triangular part of a matrix (2-D tensor) or batch of
  // matrices input, the other elements of the result tensor out are set to 0.
  static XLATensor triu(const XLATensor& input, xla::int64 diagonal);

  // In-place version of the method above.
  static void triu_(XLATensor& input, xla::int64 diagonal);

  static XLATensor true_divide(const XLATensor& input, const XLATensor& other);

  static XLATensor true_divide(const XLATensor& input, at::Scalar other);

  static XLATensor trunc(const XLATensor& input);
  static void trunc_(XLATensor& input);

  // Returns a tuple of all slices along a given dimension with that dimension
  // removed.
  static std::vector<XLATensor> unbind(const XLATensor& input, xla::int64 dim);

  static void uniform_(XLATensor& input, double from, double to);

  // Insert a dimension of size one at the specified position.
  static XLATensor unsqueeze(const XLATensor& input, xla::int64 dim);

  // In-place version of the method above.
  static void unsqueeze_(XLATensor& input, xla::int64 dim);

  static XLATensor upsample_bilinear2d(const XLATensor& input,
                                       std::vector<xla::int64> output_size,
                                       bool align_corners);

  static XLATensor upsample_bilinear2d_backward(
      const XLATensor& grad_output, std::vector<xla::int64> output_size,
      std::vector<xla::int64> input_size, bool align_corners);

  static XLATensor upsample_nearest2d(const XLATensor& input,
                                      std::vector<xla::int64> output_size);

  static XLATensor upsample_nearest2d_backward(
      const XLATensor& grad_output, std::vector<xla::int64> output_size,
      std::vector<xla::int64> input_size);

  // Like reshape, but it returns a view into the original tensor.
  static XLATensor view(const XLATensor& input,
                        absl::Span<const xla::int64> output_size);

  static void zero_(XLATensor& input);

  static XLATensor where(const XLATensor& condition, const XLATensor& input,
                         const XLATensor& other);

 private:
  struct SyncTensorsConfig {
    // Whether we want to force XLA data on the target tensors (hence trimming
    // the IR graph above them).
    bool force_xla_data = true;
    // Whether when setting the XLA data, the other properties of the tensor
    // state should be reset.
    bool sync_xla_data = true;
  };

  struct SyncTensorCollection {
    SyncTensorCollection() : hash(0) {}

    SyncTensorsConfig config;
    std::vector<size_t> indices;
    xla::hash_t hash;
    std::vector<xla::util::ExceptionCleanup> unlocker;
<<<<<<< HEAD
    std::string device;
    // Save the thread that is requesting
    pid_t requesting_tid = syscall(__NR_gettid);
=======
    Device device;
  };

  struct PostOrderData {
    std::vector<const ir::Node*> post_order;
    ir::Util::EmissionMap emission_map;
    std::vector<xla::ComputationClient::DataPtr> parameters_data;
    std::vector<size_t> parameter_sequence;
>>>>>>> 3dee9aed
  };

  struct CompilationResult {
    Device device;
    size_t emitted_nodes = 0;
    std::shared_ptr<xla::ComputationClient::Computation> computation;
    std::vector<xla::ComputationClient::DataPtr> parameters_data;
  };

  struct CachedComputation {
    CachedComputation(
        std::shared_ptr<xla::ComputationClient::Computation> computation)
        : computation(std::move(computation)) {}

    std::shared_ptr<xla::ComputationClient::Computation> computation;
  };

  using ComputationCache =
      xla::util::Cache<xla::hash_t, CachedComputation, xla::util::HashReducer>;

  struct Async {
    Async(SyncTensorCollection* coll,
          std::vector<xla::ComputationClient::DataPtr> parameters_data,
          std::vector<xla::ComputationClient::DataPtr> tensors_data,
          ComputationCache::TypePtr cached_computation);

    void Wait();

    xla::util::MultiWait mwait;
    std::vector<size_t> indices;
    std::vector<xla::util::ExceptionCleanup> unlocker;
    std::vector<xla::ComputationClient::DataPtr> parameters_data;
    std::string device;
    ComputationCache::TypePtr cached_computation;
    std::vector<xla::ComputationClient::DataPtr> tensors_data;
  };

  // This is the core XLA tensor data structure where all the tensor data is
  // held. The XLA tensor is nothing more than a shared pointer to a Data
  // object.
  struct Data {
    Data(xla::ComputationClient::DataPtr xla_data, const Device& device,
         c10::optional<at::ScalarType> logical_element_type)
        : xla_data(std::move(xla_data)),
          logical_element_type(logical_element_type),
          device(device),
          unique_id(GetNextTensorId()) {}
    Data(ir::Value ir_value, const Device& device,
         c10::optional<at::ScalarType> logical_element_type)
        : ir_value(std::move(ir_value)),
          logical_element_type(logical_element_type),
          device(device),
          unique_id(GetNextTensorId()) {}
    Data(std::shared_ptr<View> view, const Device& device,
         c10::optional<at::ScalarType> logical_element_type)
        : view(std::move(view)),
          logical_element_type(logical_element_type),
          device(device),
          unique_id(GetNextTensorId()) {}
    Data(at::Tensor tensor_data, const Device& device)
        : logical_element_type(tensor_data.scalar_type()),
          tensor_data(std::move(tensor_data)),
          device(device),
          unique_id(GetNextTensorId()) {}

    ~Data();

    xla::ComputationClient::DataPtr xla_data;
    ir::Value ir_value;
    std::shared_ptr<View> view;
    c10::optional<at::ScalarType> logical_element_type;
    c10::optional<at::Tensor> tensor_data;
    Device device;
    const xla::int64 unique_id = 0;
    size_t generation = 1;
    std::string tensor_type;  // cjolivier01@ currently unused
  };

  XLATensor(const at::Tensor& tensor, const Device& device);
  XLATensor(xla::ComputationClient::DataPtr xla_data,
            c10::optional<at::ScalarType> logical_element_type = c10::nullopt);
  XLATensor(ir::Value ir_value, const Device& device,
            c10::optional<at::ScalarType> logical_element_type = c10::nullopt);
  XLATensor(std::shared_ptr<View> view, const Device& device,
            c10::optional<at::ScalarType> logical_element_type = c10::nullopt);
  XLATensor(std::shared_ptr<Data> data);

  static XLATensor Create(
      std::shared_ptr<View> view, const Device& device,
      c10::optional<at::ScalarType> logical_element_type = c10::nullopt);

  Data* data() const;

  std::shared_ptr<Data> data_ptr() const { return data_; }

  void SetXlaData(xla::ComputationClient::DataPtr xla_data, bool sync);

  void SetIrValue(ir::Value ir_value);
  void SetInPlaceIrValue(ir::Value ir_value);

  void AssignIrValue(ir::Value ir_value) const;

  void SetTensorData(at::Tensor tensor_data);

  ir::Value CreateTensorNode(xla::ComputationClient::DataPtr data) const;

  View::IrNode GetViewUpdate(const std::shared_ptr<View>& view) const;

  std::shared_ptr<View> UpdateView(std::shared_ptr<View> view,
                                   ir::Value ir_value) const;

  void SetSubView(ViewInfo view_info) const;
  std::shared_ptr<View> CreateView(ViewInfo view_info) const;
  XLATensor CreateViewTensor(ViewInfo view_info) const;

  XLATensor CopyTensorToDevice(const Device& device);

  ir::Value MaybeCastIrValue(
      ir::Value ir_value, const Device& device,
      c10::optional<at::ScalarType> logical_element_type) const;

  // Create a new XLA tensor with the same metadata of the input tensor (with
  // possible overrides), and the new IR value.
  XLATensor CreateFrom(ir::Value ir_value) const;
  XLATensor CreateFrom(ir::Value ir_value, const Device& device) const;
  XLATensor CreateFrom(ir::Value ir_value,
                       at::ScalarType logical_element_type) const;
  XLATensor CreateFrom(
      ir::Value ir_value,
      c10::optional<at::ScalarType> logical_element_type_opt) const;
  XLATensor CreateFrom(ir::Value ir_value, const Device& device,
                       at::ScalarType logical_element_type) const;

  // We build an XLA graph accumulating XLA operations, but at a given point we
  // need to force a rendering, otherwise the graph can grow without control.
  // Think:
  //   for i in range(0, 100000):
  //     a = a + b
  void TryLimitGraphSize();

  std::vector<XLATensor> MakeOutputTensors(ir::NodePtr node) const;

  ir::Value GetIrValueForTensor(const at::Tensor& tensor,
                                const Device& device) const;

  static ComputationCache* GetComputationCache();

  static SyncTensorCollection CollectSyncTensors(
      const std::vector<XLATensor>& tensors, const SyncTensorsConfig& config);

  // Implementation of the GetTensors() API using the op-by-op executor.
  static std::vector<at::Tensor> GetTensorsOpByOp(
      std::vector<XLATensor>* tensors);

  static std::vector<at::Tensor> GetTensorsFused(
      std::vector<XLATensor>* tensors);

  // Runs an asynchronous syn operation using the op-by-op executor.
  using OpByOpAsync = xla::util::AsyncTask<xla::Status>;
  static OpByOpAsync SyncTensorsGraphOpByOp(
      std::vector<XLATensor>* tensors, absl::Span<const std::string> devices,
      const SyncTensorsConfig& config);

  // Gathers the XLA device data for all the input tensors, after an
  // asynchronous operation.
  static std::vector<xla::ComputationClient::DataPtr> GatherTensorsXlaData(
      const std::vector<XLATensor>& tensors, absl::Span<const size_t> indices,
      absl::Span<const xla::ComputationClient::DataPtr> tensors_data);

  static std::vector<ir::Value> CollectRoots(
      const std::vector<XLATensor>& tensors, absl::Span<const size_t> indices);

  static std::vector<xla::ComputationClient::DataPtr> FetchTensorData(
      std::vector<XLATensor>* tensors, const SyncTensorsConfig& config,
      absl::Span<const size_t> indices);

  // Schedules the execution of a sync tensors operation in background. The
  // asynchronous operation will hold the device locks by capturing the ones
  // present within the coll structure.
  static std::shared_ptr<XLATensor::Async> ScheduleSyncTensorsGraph(
      SyncTensorCollection* coll,
      std::vector<xla::ComputationClient::DataPtr> parameters_data,
      std::vector<xla::ComputationClient::DataPtr> tensors_data,
      ComputationCache::TypePtr cached_computation);

  static std::shared_ptr<Async> ScheduleSyncTensorsGraph(
      std::vector<XLATensor>* tensors, SyncTensorCollection* coll,
      std::vector<xla::ComputationClient::DataPtr> parameters_data,
      std::string device, ComputationCache::TypePtr cached_computation);

  static PostOrderData RunPostOrder(const std::vector<XLATensor>& tensors,
                                    absl::Span<const size_t> indices);

  static ComputationCache::TypePtr LookupCachedCompile(
      const std::vector<XLATensor>& tensors, const xla::hash_t& hash);

  static std::shared_ptr<Async> TryRunCachedSync(
      std::vector<XLATensor>* tensors, SyncTensorCollection* coll,
      PostOrderData* po_data);

  static void BuildInputOutputAliases(const std::vector<XLATensor>& tensors,
                                      absl::Span<const size_t> indices,
                                      ir::LoweringContext* lowering_ctx);

  static CompilationResult Compile(const std::vector<XLATensor>& tensors,
                                   absl::Span<const std::string> devices,
                                   const SyncTensorCollection& coll,
<<<<<<< HEAD
                                   const Device *force_on_device);
=======
                                   PostOrderData* po_data);
>>>>>>> 3dee9aed

  static std::shared_ptr<Async> SyncTensorsGraphInternal(
      std::vector<XLATensor>* tensors, absl::Span<const std::string> devices,
      const SyncTensorsConfig& config);

  static xla::int64 GetNextTensorId();

  std::shared_ptr<Data> data_;
};
}  // namespace torch_xla<|MERGE_RESOLUTION|>--- conflicted
+++ resolved
@@ -75,8 +75,6 @@
   const Device& GetDevice() const;
   xla::int64 GetUniqueId() const;
 
-  void SetDevice(const std::string& device);
-
   // Retrieves an opaque ID of the alias object upon which the tensor's view is
   // rooted, or 0 if this tensor is not a view.
   std::ptrdiff_t GetViewAliasId() const;
@@ -141,8 +139,6 @@
   // attached the tensors.
   static std::string DumpHloComputation(const std::vector<XLATensor>& tensors);
 
-  static std::string DumpHloProtoComputation(const std::vector<XLATensor>& tensors);
-
   // Retrieves the set of XLA tensors which are currently live in the system,
   // for the given device. If device is nullptr, the live tensors for all
   // devices will be returned. Returned tensors are sorted by device as primary
@@ -1132,11 +1128,8 @@
     std::vector<size_t> indices;
     xla::hash_t hash;
     std::vector<xla::util::ExceptionCleanup> unlocker;
-<<<<<<< HEAD
-    std::string device;
     // Save the thread that is requesting
     pid_t requesting_tid = syscall(__NR_gettid);
-=======
     Device device;
   };
 
@@ -1145,7 +1138,6 @@
     ir::Util::EmissionMap emission_map;
     std::vector<xla::ComputationClient::DataPtr> parameters_data;
     std::vector<size_t> parameter_sequence;
->>>>>>> 3dee9aed
   };
 
   struct CompilationResult {
@@ -1218,10 +1210,9 @@
     std::shared_ptr<View> view;
     c10::optional<at::ScalarType> logical_element_type;
     c10::optional<at::Tensor> tensor_data;
-    Device device;
+    const Device device;
     const xla::int64 unique_id = 0;
     size_t generation = 1;
-    std::string tensor_type;  // cjolivier01@ currently unused
   };
 
   XLATensor(const at::Tensor& tensor, const Device& device);
@@ -1353,11 +1344,8 @@
   static CompilationResult Compile(const std::vector<XLATensor>& tensors,
                                    absl::Span<const std::string> devices,
                                    const SyncTensorCollection& coll,
-<<<<<<< HEAD
+                                   PostOrderData* po_data,
                                    const Device *force_on_device);
-=======
-                                   PostOrderData* po_data);
->>>>>>> 3dee9aed
 
   static std::shared_ptr<Async> SyncTensorsGraphInternal(
       std::vector<XLATensor>* tensors, absl::Span<const std::string> devices,
@@ -1367,4 +1355,5 @@
 
   std::shared_ptr<Data> data_;
 };
+
 }  // namespace torch_xla