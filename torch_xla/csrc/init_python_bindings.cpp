--- conflicted
+++ resolved
@@ -1107,13 +1107,9 @@
         [](op_builder::BuilderPtr builder, const std::string& opname,
            const std::vector<op_builder::OpPtr>& operands, py::dict args) {
           return op_builder::CreateOp(builder, opname, operands, args);
-<<<<<<< HEAD
-  });
-=======
-        });
+  });
 
   BuildProfilerSubmodule(&m);
->>>>>>> 7671584c
 }
 
 }  // namespace
