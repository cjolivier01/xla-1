--- conflicted
+++ resolved
@@ -38,11 +38,8 @@
 #include "torch_xla/csrc/torch_util.h"
 #include "torch_xla/csrc/version.h"
 #include "torch_xla/csrc/tensor_util_cer.h"
-<<<<<<< HEAD
 #include "third_party/xla_client/xrt_computation_client_ext_intf.h"
 #include "torch_xla/csrc/xla_op_builder.h"
-=======
->>>>>>> 27c23b96
 
 namespace torch_xla {
 namespace {
@@ -923,16 +920,6 @@
         []() {
     PopPythonState();
   });
-<<<<<<< HEAD
-  m.def("_xla_set_live_interface",
-        [](ptrdiff_t p) {
-      // TODO: TEMPORARY -- Make this grpc
-      CompileWatcher::SetLiveInterface(
-          reinterpret_cast<xla::ptxla::XrtComputationClientExternalInterface *>(
-              p
-          )->shared_from_this()
-      );
-  });
   py::class_<xla::XlaBuilder, op_builder::BuilderPtr>(m, "XlaBuilder");
   py::class_<op_builder::Op, op_builder::OpPtr>(m, "XlaOp");
   py::class_<Computation, ComputationPtr>(m, "XlaComputation");
@@ -979,13 +966,11 @@
            const std::vector<op_builder::OpPtr>& operands, py::dict args) {
           return op_builder::CreateOp(builder, opname, operands, args);
         });
-=======
   m.def("_xla_device_proxy_interface",
   [](const std::string& device, const std::string& proxy_address) {
     NoGilSection nogil;
     SetDeviceAddress(device, proxy_address);
   }, py::arg("device"), py::arg("proxy_address"));
->>>>>>> 27c23b96
 }
 
 }  // namespace
