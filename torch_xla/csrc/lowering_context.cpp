#include "torch_xla/csrc/lowering_context.h"

#include <sstream>
#include <stdexcept>

#include "absl/strings/str_cat.h"
#include "absl/strings/str_join.h"
#include "absl/strings/str_replace.h"
#include "absl/strings/string_view.h"
#include "tensorflow/compiler/xla/xla_client/debug_macros.h"
#include "tensorflow/compiler/xla/xla_client/sys_util.h"
#include "torch_xla/csrc/ir.h"
#include "torch_xla/csrc/python_util.h"
#include "torch_xla/csrc/ptwse_scope.hh"

namespace torch_xla {
namespace ir {
namespace {

class HloMetadataSetter {
 public:
  HloMetadataSetter(LoweringContext* loctx, const Node* node) {
    if (ShouldPopulateXlaOpMetadata()) {
      PopulateXlaOpMetadata(loctx, node);
      loctx_ = loctx;
    }
  }

  ~HloMetadataSetter() {
    if (loctx_ != nullptr) {
      loctx_->builder()->ClearOpMetadata();
    }
  }

 private:
  static bool ShouldPopulateXlaOpMetadata() {
    static bool op_metadata = xla::sys_util::GetEnvBool("XLA_HLO_DEBUG", false);
    return op_metadata;
  }

  static void PopulateXlaOpMetadata(LoweringContext* loctx, const Node* node) {
    xla::OpMetadata metadata;
    // NOTE: we apply some string manipulation as xprof backend utility
    // for nesting/grouping traces depends on certain op name/type
    // patterns for classification.
    // https://github.com/tensorflow/tensorflow/blob/master/tensorflow/core/profiler/utils/tf_op_utils.cc#L55
    std::string op_type =
        absl::StrReplaceAll(node->op().ToString(), {{":", "_"}});
    metadata.set_op_type(op_type);
    const ir::MetaData& nmeta = node->metadata();
<<<<<<< HEAD

    std::stringstream ss;
    if (node->IsAutograd()) {
      ss << "@autograd";
      if (!nmeta.scope.empty()) {
        ss << "/";
      }
    }
    ss << nmeta.scope;
    if (!ss.str().empty()) {
      metadata.set_op_name(ss.str());
=======
    std::string op_name_prefix;
    if (!nmeta.scope.empty()) {
      op_name_prefix =
          absl::StrCat(absl::StrReplaceAll(nmeta.scope, {{":", "_"}}), "/");
>>>>>>> 7671584c
    }
    metadata.set_op_name(absl::StrCat(op_name_prefix, op_type));

    if (!nmeta.frame_info.empty()) {
      const SourceLocation& frame = nmeta.frame_info.front();
      std::string::size_type pos = frame.file.find_last_of('/');
      if (pos == std::string::npos) {
        pos = 0;
      } else {
        ++pos;
      }
      metadata.set_source_file(frame.function + "@" + frame.file.substr(pos));
      metadata.set_source_line(frame.line);
    }
    loctx->builder()->SetOpMetadata(std::move(metadata));
  }

  LoweringContext* loctx_ = nullptr;
};

}  // namespace

LoweringContext::LoweringContext(const std::string& name, Device device)
    : builder_(name), device_(std::move(device)) {}

LoweringContext::LoweringContext(const std::string& name, Device device,
                                 absl::Span<const Node* const> post_order,
                                 Util::EmissionMap emit_status)
    : builder_(name),
      device_(std::move(device)),
      emit_status_(std::move(emit_status)) {
  for (auto node : post_order) {
    LowerNode(node);
  }
}

xla::XlaOp LoweringContext::GetParameter(
    const std::shared_ptr<xla::ComputationClient::Data>& data) {
  xla::ComputationClient::Data::OpaqueHandle handle = data->GetOpaqueHandle();
  auto it = parameters_map_.find(handle);
  if (it == parameters_map_.end()) {
    xla::XlaOp param =
        xla::Parameter(builder(), parameters_.size(), data->shape(),
                       absl::StrCat("p", parameters_.size()));
    it = parameters_map_.emplace(handle, Parameter{param, parameters_.size()})
             .first;
    parameters_.push_back(data);
  }
  parameter_sequence_.push_back(it->second.index);
  return it->second.param;
}

const std::vector<xla::ComputationClient::DataPtr>&
LoweringContext::GetParametersData() const {
  return parameters_;
}

const std::vector<size_t>& LoweringContext::GetParameterSequence() const {
  return parameter_sequence_;
}

size_t LoweringContext::AddResult(xla::XlaOp op) {
  root_tuple_.push_back(std::move(op));
  return root_tuple_.size() - 1;
}

xla::XlaOp LoweringContext::GetResult(size_t index) const {
  return root_tuple_.at(index);
}

void LoweringContext::SetResult(size_t index, xla::XlaOp op) {
  root_tuple_.at(index) = std::move(op);
}

xla::StatusOr<xla::XlaComputation> LoweringContext::Build() {
  if (!root_tuple_.empty()) {
    xla::XlaOp root = xla::Tuple(builder(), root_tuple_);
    return builder()->Build(root);
  }
  return builder()->Build();
}

xla::StatusOr<xla::XlaComputation> LoweringContext::Build(xla::XlaOp root) {
  XLA_CHECK(root_tuple_.empty());
  return builder()->Build(root);
}

void LoweringContext::AssignOutputOp(const Output& output, xla::XlaOp op) {
  emitted_outputs_[output] = std::move(op);
}

xla::XlaOp LoweringContext::GetOutputOp(const Output& output) {
  auto it = emitted_outputs_.find(output);
  if (it == emitted_outputs_.end()) {
    auto post_order = Util::ComputePostOrder(output.node, &emit_status_);
    for (auto node : post_order) {
      LowerNode(node);
    }
    // At this point the outpout better be present, otherwise there is an issue
    // with the lowering code.
    it = emitted_outputs_.find(output);
    XLA_CHECK(it != emitted_outputs_.end())
        << "No XLA operation emitted for output: " << output;
  }
  return it->second;
}

XlaOpVector LoweringContext::LowerNode(const Node* node) {
  XlaOpVector result_ops;
  try {
    HloMetadataSetter meta_setter(this, node);
    pytorch_ptwse::FrontendAttributeSetter<ir::Node> frontend_attribute_scope_(
        builder(), node->metadata().frontend_attributes);
    result_ops = node->Lower(this);
  } catch (const std::exception& ex) {
    ReportBuilderError(node, ex.what());
  }
  if (!builder()->first_error().ok()) {
    ReportBuilderError(node, /*error_msg=*/nullptr);
  }
  return result_ops;
}

void LoweringContext::ReportBuilderError(const Node* node,
                                         const char* error_msg) {
  std::stringstream ss;
  ss << "Error while lowering: " << node->ToString() << "\n";
  if (!builder()->first_error().ok()) {
    ss << "XLA builder error: " << builder()->GetCurrentStatus() << "\n";
  }
  if (error_msg != nullptr) {
    ss << "Error: " << error_msg << "\n";
  }
  const ir::MetaData& nmeta = node->metadata();
  if (!nmeta.scope.empty()) {
    ss << "Scope: " << nmeta.scope << "\n";
  }
  ss << nmeta.frame_info;
  throw std::runtime_error(ss.str());
}

}  // namespace ir
}  // namespace torch_xla<|MERGE_RESOLUTION|>--- conflicted
+++ resolved
@@ -48,24 +48,10 @@
         absl::StrReplaceAll(node->op().ToString(), {{":", "_"}});
     metadata.set_op_type(op_type);
     const ir::MetaData& nmeta = node->metadata();
-<<<<<<< HEAD
-
-    std::stringstream ss;
-    if (node->IsAutograd()) {
-      ss << "@autograd";
-      if (!nmeta.scope.empty()) {
-        ss << "/";
-      }
-    }
-    ss << nmeta.scope;
-    if (!ss.str().empty()) {
-      metadata.set_op_name(ss.str());
-=======
     std::string op_name_prefix;
     if (!nmeta.scope.empty()) {
       op_name_prefix =
           absl::StrCat(absl::StrReplaceAll(nmeta.scope, {{":", "_"}}), "/");
->>>>>>> 7671584c
     }
     metadata.set_op_name(absl::StrCat(op_name_prefix, op_type));
 
