#include "torch_xla/csrc/tensor.h"

#include <algorithm>
#include <atomic>
#include <cmath>
#include <condition_variable>
#include <exception>
#include <functional>
#include <mutex>
#include <set>
#include <stdexcept>

#include "absl/memory/memory.h"
#include "absl/strings/str_join.h"
#include "tensorflow/compiler/xla/literal_util.h"
#include "tensorflow/compiler/xla/shape_util.h"
#include "tensorflow/compiler/xla/xla_client/cache.h"
#include "tensorflow/compiler/xla/xla_client/debug_macros.h"
#include "tensorflow/compiler/xla/xla_client/metrics.h"
#include "tensorflow/compiler/xla/xla_client/sys_util.h"
#include "tensorflow/compiler/xla/xla_client/thread_pool.h"
#include "tensorflow/compiler/xla/xla_client/unique.h"
#include "tensorflow/compiler/xla/xla_client/xla_util.h"
#include "tensorflow/core/lib/core/errors.h"
#include "tensorflow/core/util/util.h"
#include "torch/csrc/autograd/variable.h"
#include "torch_xla/csrc/debug_util.h"
#include "torch_xla/csrc/helpers.h"
#include "torch_xla/csrc/ir_dump_util.h"
#include "torch_xla/csrc/layout_manager.h"
#include "torch_xla/csrc/op_by_op_executor.h"
#include "torch_xla/csrc/ops/arithmetic_ir_ops.h"
#include "torch_xla/csrc/ops/cast.h"
#include "torch_xla/csrc/ops/device_data.h"
#include "torch_xla/csrc/ops/expand.h"
#include "torch_xla/csrc/ops/ops.h"
#include "torch_xla/csrc/ops/view.h"
#include "torch_xla/csrc/ops/xla_ops.h"
#include "torch_xla/csrc/tensor_util.h"
#include "torch_xla/csrc/torch_util.h"
#include "torch_xla/csrc/tensor_util_cer.h"

extern "C" {
extern int is_autograd_thread();
}

//#define WSE_REDIRECT

namespace torch_xla {
namespace {

struct TlsData {
<<<<<<< HEAD
  ~TlsData() {
  }
  void Reset() {
    trim_counter = 0;
    seed_round = 0;
  }
=======
  void Reset() { trim_counter = 0; }
>>>>>>> 3dee9aed

  size_t trim_counter = 0;
};

thread_local TlsData g_tls_data;

// Locking:
// We perform two kinds of operations of tensors, synchronous and asynchronous.
// The ApplyPendingGraph() are synchronous, as we need the device data result
// immediately. Before the synchronous operations can start, they need to wait
// that the pending asynchronous operations have completed.
// Synchronous operations do not hold device locks, since they are strictly
// sequential, dictated by the PyTorch execution order.
// The SyncTensorsGraph() is asynchronous, and returns immediately after having
// scheduled the asynchronous operation. While executing, the asynchronous
// operations will hold locks on all the participating devices (in most common
// cases there will be only one device).
// Since asynchronous operations capture device locks, only one asynchronous
// operation can execute at the same time, on a given device. Tensor operations
// which send data to device do not need to hold any device locks while doing
// so. Only operations which _use_ device data (computations, and transfer from
// server) need to wait for asynchronous operations to complete (barrier).

class DeviceLocker {
 public:
  explicit DeviceLocker(Device device) : device_(std::move(device)) {}

  const Device& device() const { return device_; }

  void Lock() {
    std::unique_lock<std::mutex> lock(mutex_);
    cv_.wait(lock, [this] { return !locked_; });
    CheckResetException();
    locked_ = true;
  }

  void Unlock(std::exception_ptr exptr) {
    std::lock_guard<std::mutex> lock(mutex_);
    locked_ = false;
    exptr_ = std::move(exptr);
    cv_.notify_all();
  }

  void Barrier() {
    std::unique_lock<std::mutex> lock(mutex_);
    cv_.wait(lock, [this] { return !locked_; });
    cv_.notify_all();
    CheckResetException();
  }

 private:
  void CheckResetException() {
    std::exception_ptr exptr = std::move(exptr_);
    exptr_ = nullptr;
    if (exptr != nullptr) {
      std::rethrow_exception(exptr);
    }
  }

  Device device_;
  std::mutex mutex_;
  std::condition_variable cv_;
  bool locked_ = false;
  std::exception_ptr exptr_;
};

class DeviceLockerArena {
 public:
  static DeviceLockerArena* Get() {
    static DeviceLockerArena* arena = new DeviceLockerArena();
    return arena;
  }

  std::shared_ptr<DeviceLocker> GetLocker(const Device& device) {
    std::lock_guard<std::mutex> lock(mutex_);
    auto it = lockers_.find(device);
    if (it == lockers_.end()) {
      it = lockers_.emplace(device, std::make_shared<DeviceLocker>(device))
               .first;
    }
    return it->second;
  }

 private:
  std::mutex mutex_;
  std::map<Device, std::shared_ptr<DeviceLocker>> lockers_;
};

xla::util::ExceptionCleanup LockDevice(const Device& device) {
  auto locker = DeviceLockerArena::Get()->GetLocker(device);
  locker->Lock();
  return xla::util::ExceptionCleanup(
      [locker =
           std::move(locker)](xla::util::ExceptionCleanup::StatusType status) {
        locker->Unlock(std::move(status));
      });
}

void DeviceBarrier(const Device& device) {
  auto locker = DeviceLockerArena::Get()->GetLocker(device);
  locker->Barrier();
}

// Use a set to impose an order on the device locking sequence (ABBA
// prevention).
std::vector<xla::util::ExceptionCleanup> LockDevices(
    const std::set<Device>& devices) {
  std::vector<xla::util::ExceptionCleanup> unlocker;
  unlocker.reserve(devices.size());
  for (auto& device : devices) {
    unlocker.emplace_back(LockDevice(device));
  }
  return unlocker;
}

class XlaDataCacheArena {
 public:
  struct TensorHasher {
    size_t operator()(const at::Tensor& tensor) const {
      return xla::util::HashReduce(xla::util::HashCombine(
          xla::util::GetEnumValue(tensor.scalar_type()), TensorHash(tensor)));
    };
  };
  struct TensorComparer {
    bool operator()(const at::Tensor& tensor1,
                    const at::Tensor& tensor2) const {
      return TensorCompare(tensor1, tensor2);
    }
  };

  using XlaDataCache =
      xla::util::Cache<at::Tensor, xla::ComputationClient::Data, TensorHasher,
                       TensorComparer>;

  explicit XlaDataCacheArena(size_t max_cache_size)
      : max_cache_size_(max_cache_size) {}

  XlaDataCache* Get(const Device& device) {
    std::lock_guard<std::mutex> lock(mutex_);
    auto it = device_caches_.find(device);
    if (it == device_caches_.end()) {
      std::unique_ptr<XlaDataCache> cache(new XlaDataCache(max_cache_size_));
      it = device_caches_.emplace(device, std::move(cache)).first;
    }
    return it->second.get();
  }

 private:
  size_t max_cache_size_ = 0;
  std::mutex mutex_;
  std::map<Device, std::unique_ptr<XlaDataCache>> device_caches_;
};

XlaDataCacheArena::XlaDataCache* GetXlaDataCache(const Device& device) {
  static const size_t kMaxCacheSize =
      xla::sys_util::GetEnvInt("XLA_DEVDATA_CACHE_SIZE", 128);
  static XlaDataCacheArena* arena = new XlaDataCacheArena(kMaxCacheSize);
  return arena->Get(device);
}

ir::Value IrValueFromScalar(at::Scalar value, at::ScalarType scalar_type,
                            const Device& device) {
  at::Tensor tensor = at::scalar_tensor(value, at::TensorOptions(scalar_type));
  xla::ComputationClient::DataPtr device_data = TensorToXlaData(tensor, device);
  return ir::MakeNode<ir::ops::DeviceData>(std::move(device_data));
}

xla::ComputationClient::DataPtr GetDeviceData(const at::Tensor& tensor,
                                              const Device& device) {
  XlaDataCacheArena::XlaDataCache* cache = GetXlaDataCache(device);
  xla::ComputationClient::DataPtr device_data = cache->Get(tensor);
  if (device_data == nullptr) {
    at::Tensor tensor_copy = CopyTensor(tensor);
    device_data = TensorToXlaData(tensor_copy, device);
    cache->Add(std::move(tensor_copy), device_data);
    XLA_COUNTER("DeviceDataCacheMiss", 1);
  }
  return device_data;
}

xla::ComputationClient::DataPtr GetDeviceData(at::Scalar value,
                                              at::ScalarType scalar_type,
                                              const Device& device) {
  return GetDeviceData(at::scalar_tensor(value, at::TensorOptions(scalar_type)),
                       device);
}

// Routing values to device data maximizes the chances for compilation cache
// hits, but it can prevent the compiler from performing optimizations. So tensor
// values which are within a given set, are routed to constant scalars if this
// API returns true.
bool IsSpecialScalar(at::Scalar value) {
  static bool no_scalars =
      xla::sys_util::GetEnvBool("XLA_NO_SPECIAL_SCALARS", false);
  static bool all_scalar_numbers_special =
      xla::sys_util::GetEnvBool("XLA_ALL_NUMBERS_SPECIAL_SCALARS", false);
  if (!no_scalars && (value.isIntegral() || value.isFloatingPoint())) {
    if (all_scalar_numbers_special) {
      return true;
    }
    double scalar_value = value.toDouble();
    return scalar_value == 0.0 || std::fabs(scalar_value) == 1.0;
  }
  return false;
}

bool ShouldSyncIrValue(const ir::Value& ir_value) {
  return ir_value->op() != ir::ops::xla_not_supported;
}

}  // namespace

// The DeviceContextArena holds per device live information and statistics,
// among which the XLA tensors which are currently alive in the system. This is
// used to create XLA computation "barriers" in order to flush pending
// operations and ensure the same XLA computations are created during the
// training loops.
class XLATensor::DeviceContextArena {
  struct DeviceContext {
    std::mutex lock;
    std::map<xla::int64, std::weak_ptr<Data>> tensors_data;
    xla::uint64 seed = 101;
    xla::uint64 running_seed = 101;
    ir::Value seed_ir_value;
  };

 public:
  static DeviceContextArena* Get() {
    static DeviceContextArena* arena = new DeviceContextArena();
    return arena;
  }

  void RegisterTensor(std::shared_ptr<Data> data) {
    DeviceContext* devctx = GetDeviceContext(data->device);
    std::lock_guard<std::mutex> lock(devctx->lock);
    devctx->tensors_data.emplace(data->unique_id, data);
    XLA_COUNTER("CreateXlaTensor", 1);
  }

  void UnregisterTensor(Data* data) {
    DeviceContext* devctx = GetDeviceContext(data->device);
    std::lock_guard<std::mutex> lock(devctx->lock);
    devctx->tensors_data.erase(data->unique_id);
    XLA_COUNTER("DestroyXlaTensor", 1);
  }

  std::vector<XLATensor> GetLiveTensors(const Device* device) {
    std::vector<XLATensor> tensors;
    auto fn = [&](DeviceContext* devctx) {
      std::lock_guard<std::mutex> lock(devctx->lock);
      for (auto& uid_wptr : devctx->tensors_data) {
        std::shared_ptr<Data> data = uid_wptr.second.lock();
        if (data != nullptr) {
          tensors.push_back(XLATensor(std::move(data)));
        }
      }
    };
    ForAllDeviceContexts(fn, device);
    return tensors;
  }

  ir::Value GetRngSeed(const Device& device) {
    static const at::ScalarType kSeedType = at::ScalarType::Long;
    static const xla::uint64 kSeedMul = 214013;
    static const xla::uint64 kSeedAdd = 2531011;
    DeviceContext* devctx = GetDeviceContext(device);
    std::lock_guard<std::mutex> lock(devctx->lock);
    if (!devctx->seed_ir_value) {
      devctx->seed_ir_value =
          IrValueFromScalar(MakeIntScalar(devctx->seed), kSeedType, device);
    }
    // Keep the running seed as scalar as well, so we can return it directly
    // without executing graphs.
    devctx->running_seed = kSeedAdd + kSeedMul * devctx->running_seed;
    // Compose new seeds from the root seed, to avoid creating too many XLA
    // computation parameters which might overflow the TPU capacity.
    ir::Value k = ir::ops::ScalarOp(MakeIntScalar(kSeedMul),
                                    MakeXlaPrimitiveType(kSeedType, &device));
    ir::Value b = ir::ops::ScalarOp(MakeIntScalar(kSeedAdd),
                                    MakeXlaPrimitiveType(kSeedType, &device));
    devctx->seed_ir_value = b + k * devctx->seed_ir_value;
    return devctx->seed_ir_value;
  }

  xla::uint64 GetRunningSeed(const Device& device) {
    DeviceContext* devctx = GetDeviceContext(device);
    std::lock_guard<std::mutex> lock(devctx->lock);
    return devctx->running_seed;
  }

  void SetRngSeed(const Device* device, xla::uint64 seed) {
    auto fn = [&](DeviceContext* devctx) {
      std::lock_guard<std::mutex> lock(devctx->lock);
      devctx->seed = seed;
      devctx->running_seed = devctx->seed;
      devctx->seed_ir_value = ir::Value();
    };
    ForAllDeviceContexts(fn, device);
  }

  void StepRngSeed(const Device* device) {
    auto fn = [&](DeviceContext* devctx) {
      std::lock_guard<std::mutex> lock(devctx->lock);
      devctx->seed = 1012031 + devctx->seed * 7012063;
      devctx->running_seed = devctx->seed;
      devctx->seed_ir_value = ir::Value();
    };
    ForAllDeviceContexts(fn, device);
  }

 private:
  std::vector<DeviceContext*> GetAllDeviceContexts() {
    std::vector<DeviceContext*> all_device_contexts;
    std::lock_guard<std::mutex> lock(lock_);
    all_device_contexts.reserve(device_contexts_.size());
    for (auto& device_contexts : device_contexts_) {
      all_device_contexts.push_back(device_contexts.second);
    }
    return all_device_contexts;
  }

  void ForAllDeviceContexts(const std::function<void(DeviceContext*)>& fn,
                            const Device* device) {
    if (device == nullptr) {
      for (auto devctx : GetAllDeviceContexts()) {
        fn(devctx);
      }
    } else {
      fn(GetDeviceContext(*device));
    }
  }

  DeviceContext* GetDeviceContext(const Device& device) {
    std::lock_guard<std::mutex> lock(lock_);
    auto it = device_contexts_.find(device);
    if (it == device_contexts_.end()) {
      it = device_contexts_.emplace(device, new DeviceContext()).first;
    }
    return it->second;
  }

  std::mutex lock_;
  std::map<Device, DeviceContext*> device_contexts_;
};

struct DeviceDataInfo : public xla::ComputationClient::Data::Info {
  explicit DeviceDataInfo(xla::int64 tensor_id) : tensor_id(tensor_id) {}

  xla::int64 tensor_id = 0;
};

XLATensor::Data::~Data() { DeviceContextArena::Get()->UnregisterTensor(this); }

XLATensor::Async::Async(
    SyncTensorCollection* coll,
    std::vector<xla::ComputationClient::DataPtr> parameters_data,
    std::vector<xla::ComputationClient::DataPtr> tensors_data,
    ComputationCache::TypePtr cached_computation)
    : mwait(1),
      indices(std::move(coll->indices)),
      unlocker(std::move(coll->unlocker)),
      parameters_data(std::move(parameters_data)),
      device(coll->device.ToString()),
      cached_computation(std::move(cached_computation)),
      tensors_data(std::move(tensors_data)) {}

void XLATensor::Async::Wait() {
  mwait.Wait();
  // Accessing other Async members is safe only after MultiWait::Wait()
  // completes.
  xla::util::ExceptionCleanup::StatusType status;
  for (auto& cleanup : unlocker) {
    const xla::util::ExceptionCleanup::StatusType& cleanup_status =
        cleanup.GetStatus();
    if (cleanup_status != nullptr) {
      if (status == nullptr) {
        status = cleanup_status;
      }
      // If we observe the status here, no need to let it propagate to the next
      // device lock operation.
      cleanup.SetStatus(nullptr);
    }
  }
  if (status != nullptr) {
    std::rethrow_exception(status);
  }
}

XLATensor XLATensor::Create(const at::Tensor& tensor, const Device& device) {
  XLA_CHECK_EQ(tensor.device().type(), at::kCPU);
  XLATensor xtensor(tensor, device);
  DeviceContextArena::Get()->RegisterTensor(xtensor.data_ptr());
  return xtensor;
}

XLATensor XLATensor::Create(
    xla::ComputationClient::DataPtr xla_data,
    c10::optional<at::ScalarType> logical_element_type) {
  XLATensor xtensor(std::move(xla_data), logical_element_type);
  DeviceContextArena::Get()->RegisterTensor(xtensor.data_ptr());
  return xtensor;
}

XLATensor XLATensor::Create(
    ir::Value ir_value, const Device& device,
    c10::optional<at::ScalarType> logical_element_type) {
  XLATensor xtensor(std::move(ir_value), device, logical_element_type);
  DeviceContextArena::Get()->RegisterTensor(xtensor.data_ptr());
  return xtensor;
}

XLATensor XLATensor::Create(
    std::shared_ptr<View> view, const Device& device,
    c10::optional<at::ScalarType> logical_element_type) {
  XLATensor xtensor(std::move(view), device, logical_element_type);
  DeviceContextArena::Get()->RegisterTensor(xtensor.data_ptr());
  return xtensor;
}

XLATensor::XLATensor(const at::Tensor& tensor, const Device& device)
    : data_(std::make_shared<Data>(tensor, device)) {}

XLATensor::XLATensor(xla::ComputationClient::DataPtr xla_data,
                     c10::optional<at::ScalarType> logical_element_type)
    : data_(std::make_shared<Data>(xla_data, Device(xla_data->device()),
                                   logical_element_type)) {}

XLATensor::XLATensor(ir::Value ir_value, const Device& device,
                     c10::optional<at::ScalarType> logical_element_type)
    : data_(std::make_shared<Data>(std::move(ir_value), device,
                                   logical_element_type)) {
  TryLimitGraphSize();
}

XLATensor::XLATensor(std::shared_ptr<View> view, const Device& device,
                     c10::optional<at::ScalarType> logical_element_type)
    : data_(std::make_shared<Data>(std::move(view), device,
                                   logical_element_type)) {}

XLATensor::XLATensor(std::shared_ptr<Data> data) : data_(std::move(data)) {}

XLATensor::Data* XLATensor::data() const {
  XLA_CHECK(data_ != nullptr) << "Trying to access a null cursor";
  return data_.get();
}

xla::int64 XLATensor::size(xla::int64 dim) const {
  auto xla_shape = shape();
  int rank = xla_shape.get().rank();
  int dim_index = XlaHelpers::GetCanonicalDimensionIndex(dim, rank);
  return xla_shape.get().dimensions(dim_index);
}

at::ScalarType XLATensor::dtype() const {
  return data()->logical_element_type
             ? *data()->logical_element_type
             : TensorTypeFromXlaType(shape().get().element_type());
}

c10::optional<at::ScalarType> XLATensor::dtype_optional() const {
  return data()->logical_element_type;
}

xla::util::MaybeRef<xla::Shape> XLATensor::shape() const {
  if (data()->view != nullptr) {
    return data()->view->shape();
  }
  if (data()->xla_data != nullptr) {
    return data()->xla_data->shape();
  }
  if (data()->ir_value) {
    return data()->ir_value.shape();
  }
  XLA_CHECK(data()->tensor_data);
  const Device& device = GetDevice();
  return xla::ShapeUtil::MakeShape(
      MakeXlaPrimitiveType(data()->tensor_data->type().scalarType(), &device),
      XlaHelpers::I64List(data()->tensor_data->sizes()));
}

xla::Shape XLATensor::shape_with_layout() const {
  auto xla_shape = shape();
  return MakeArrayShapeFromDimensions(
      xla_shape.get().dimensions(), xla_shape.get().dynamic_dimensions(),
      xla_shape.get().element_type(), GetDevice().hw_type);
}

const Device& XLATensor::GetDevice() const { return data()->device; }

void XLATensor::SetDevice(const std::string& device) {
  const Device new_device(device);
//  auto prev_data = data();
  if (data()->device != new_device) {
//    std::shared_ptr<Data> new_data = std::make_shared<Data>(
//      prev_data->ir_value,
//      new_device,
//      prev_data->logical_element_type
//    );
//    data()->device = new_device;
    //data()->xla_data.reset();
//    new_data->view = prev_data->view;
//    new_data->tensor_data = prev_data->tensor_data;
//    new_data->generation = prev_data->generation;

//    data_ = new_data;
  }
}

xla::int64 XLATensor::GetUniqueId() const { return data()->unique_id; }

std::ptrdiff_t XLATensor::GetViewAliasId() const {
  return data()->view != nullptr
             ? reinterpret_cast<std::ptrdiff_t>(data()->view->alias().get())
             : 0;
}

xla::ComputationClient::DataPtr XLATensor::GetXlaData() {
  // XLA data can coexist with a view, but we need to check that the view did
  // not receive any updates before calling the current XLA valid.
  bool up_to_date = true;
  ir::Value ir_value;
  if (data()->view != nullptr) {
    View::IrNode ir_value_updated = GetViewUpdate(data()->view);
    up_to_date = !ir_value_updated.updated;
    ir_value = std::move(ir_value_updated.ir_value);
  }
  if (up_to_date) {
    xla::ComputationClient::DataPtr xla_data = CurrentXlaData();
    if (xla_data != nullptr) {
      XLA_CHECK(xla_data->HasValue())
          << "Trying to access XLA data while an async operation is in flight: "
          << xla_data->shape();
      return xla_data;
    }
  }
  if (ir_value) {
    // The view gave us an updated IR value. We usually do not have a valid IR
    // value field together with a view, but to allow code reuse in
    // ApplyPendingGraph() we temporarily set it here. The following call to
    // ApplyPendingGraph() will clear it.
    AssignIrValue(std::move(ir_value));
  }
  if (data()->ir_value) {
    ApplyPendingGraph();
  } else {
    XLA_CHECK(data()->tensor_data);
    data()->xla_data = TensorToXlaData(*data()->tensor_data, GetDevice());
  }
  return data()->xla_data;
}

xla::ComputationClient::DataPtr XLATensor::CurrentXlaData() const {
  return data()->xla_data;
}

std::string XLATensor::DumpHloComputation(
    const std::vector<XLATensor>& tensors) {
  std::vector<ir::Value> ir_values;
  for (auto& tensor : tensors) {
    ir::Value ir_value = tensor.CurrentIrValue();
    if (ir_value) {
      ir_values.push_back(std::move(ir_value));
    }
  }
  return !ir_values.empty() ? ir::DumpUtil::ToHlo(ir_values, GetCurrentDevice())
                            : std::string();
}

std::string XLATensor::DumpHloProtoComputation(
    const std::vector<XLATensor>& tensors) {
  std::vector<ir::Value> ir_values;
  for (auto& tensor : tensors) {
    ir::Value ir_value = tensor.CurrentIrValue();
    if (ir_value) {
      ir_values.push_back(std::move(ir_value));
    }
  }
  return ir::DumpUtil::ToHloModuleProtoJson(ir_values);
}

void XLATensor::SetXlaData(xla::ComputationClient::DataPtr xla_data) {
  SetXlaData(std::move(xla_data), /*sync=*/true);
}

void XLATensor::SetXlaData(xla::ComputationClient::DataPtr xla_data,
                           bool sync) {
  data()->xla_data = std::move(xla_data);
  // Assigning a device data should always clear the IR node, to allow graph
  // trimming. A view cannot be reset though, unless we are at a step-end sync.
  AssignIrValue(ir::Value());
  if (sync) {
    data()->view = nullptr;
    data()->tensor_data = c10::nullopt;
  }
}

void XLATensor::SetIrValue(ir::Value ir_value) {
  data()->xla_data = nullptr;
  data()->tensor_data = c10::nullopt;
  if (data()->view != nullptr) {
    // If we have an active view, and a SetIrValue() happens, it means we are
    // within an in-place execution context, and we need to update the view's
    // alias as well.
    data()->view = UpdateView(data()->view, std::move(ir_value));
    data()->generation += 1;
  } else {
    AssignIrValue(std::move(ir_value));
    TryLimitGraphSize();
  }
}

void XLATensor::SetInPlaceIrValue(ir::Value ir_value) {
  auto xla_shape = shape();
  if (xla_shape.get().element_type() != ir_value.shape().element_type()) {
    ir_value =
        ir::MakeNode<ir::ops::Cast>(ir_value, xla_shape.get().element_type());
  }
  SetIrValue(std::move(ir_value));
}

void XLATensor::AssignIrValue(ir::Value ir_value) const {
  data()->ir_value = std::move(ir_value);
  data()->generation += 1;
}

void XLATensor::TryLimitGraphSize() {
  static const size_t kCheckFrequency =
      xla::sys_util::GetEnvInt("XLA_TRIM_GRAPH_CHECK_FREQUENCY", 5000);
  static const size_t kMaxPendingGraphSize =
      xla::sys_util::GetEnvInt("XLA_TRIM_GRAPH_SIZE", 100000);
  if (data()->ir_value && ++g_tls_data.trim_counter % kCheckFrequency == 0) {
    size_t graph_size = ir::Util::GetGraphSize({data()->ir_value.node.get()});
    if (graph_size > kMaxPendingGraphSize) {
      XLA_COUNTER("TrimIrGraph", 1);
      ApplyPendingGraph();
    }
  }
}

ir::Value XLATensor::GetIrValue() const {
  ir::Value ir_value = CurrentIrValue();
  if (ir_value) {
    return ir_value;
  }
  xla::ComputationClient::DataPtr xla_data = CurrentXlaData();
  if (xla_data != nullptr) {
    // In case of tensor node, we do not clear the XLA data when we set the IR
    // node. This because we want further calls to GetIrValue() to fetch the
    // same IR node, and not create new ones (even though the lowering context
    // will still collapse them all into a single XLA parameter op). So call
    // which wants the XLA data will still find it, w/out having to fetch it via
    // a computation client from-server call.
    AssignIrValue(CreateTensorNode(xla_data));
    return data()->ir_value;
  }
  c10::optional<at::Tensor> tensor_data = CurrentTensorData();
  XLA_CHECK(tensor_data);
  AssignIrValue(GetIrValueForTensor(*tensor_data, GetDevice()));
  return data()->ir_value;
}

ir::Value XLATensor::CurrentIrValue() const {
  if (data()->view != nullptr) {
    return GetViewUpdate(data()->view).ir_value;
  }
  return data()->ir_value;
}

void XLATensor::SetTensorData(at::Tensor tensor_data) {
  data()->tensor_data = std::move(tensor_data);
}

c10::optional<at::Tensor> XLATensor::CurrentTensorData() const {
  if (data()->view != nullptr && !data()->view->IsUpToDate()) {
    return c10::nullopt;
  }
  return data()->tensor_data;

}
ir::Value XLATensor::GetIrValueForTensor(const at::Tensor& tensor,
                                         const Device& device) const {
  xla::ComputationClient::DataPtr data;
  if (tensor.dim() == 0 && tensor.numel() == 1) {
    at::Scalar value = tensor.item();
    if (IsSpecialScalar(value)) {
      return ir::ops::ScalarOp(
          std::move(value),
          MakeXlaPrimitiveType(tensor.scalar_type(), &device));
    }
    data = GetDeviceData(tensor, device);
  } else {
    XLA_TIMED("IrValueTensorToXlaData");
    data = TensorToXlaData(tensor, device);
  }
  return CreateTensorNode(std::move(data));
}

ir::Value XLATensor::GetIrValueForScalar(at::Scalar value,
                                         xla::PrimitiveType type,
                                         const Device& device) {
  if (IsSpecialScalar(value)) {
    return ir::ops::ScalarOp(std::move(value), type);
  }
  xla::ComputationClient::DataPtr data =
      GetDeviceData(value, TensorTypeFromXlaType(type), device);
  return ir::MakeNode<ir::ops::DeviceData>(std::move(data));
}

ir::Value XLATensor::GetIrValueForScalar(at::Scalar value,
                                         const Device& device) {
  return GetIrValueForScalar(
      value, MakeXlaPrimitiveType(GetScalarType(value), &device), device);
}

ir::Value XLATensor::GetIrValueForScalar(
    at::Scalar value, xla::PrimitiveType type,
    absl::Span<const xla::int64> dimensions, const Device& device) {
  ir::Value ir_value = GetIrValueForScalar(value, type, device);
  if (!dimensions.empty()) {
    ir_value = ir::MakeNode<ir::ops::Expand>(
        ir_value, xla::util::ToVector<xla::int64>(dimensions));
  }
  return ir_value;
}

ir::Value XLATensor::GetIrValueForScalar(at::Scalar value,
                                         const xla::Shape& shape,
                                         const Device& device) {
  return GetIrValueForScalar(value, shape.element_type(), shape.dimensions(),
                             device);
}

ir::Value XLATensor::GetIrValueForScalar(
    at::Scalar value, const xla::Shape& shape,
    c10::optional<at::ScalarType> logical_element_type, const Device& device) {
  xla::PrimitiveType type =
      logical_element_type
          ? MakeXlaPrimitiveType(*logical_element_type, &device)
          : shape.element_type();
  return GetIrValueForScalar(value, type, shape.dimensions(), device);
}

View::IrNode XLATensor::GetViewUpdate(const std::shared_ptr<View>& view) const {
  View::IrNode ir_value_updated = view->GetViewIrNode();
  if (ir_value_updated.updated) {
    data()->xla_data = nullptr;
    data()->tensor_data = c10::nullopt;
  }
  return ir_value_updated;
}

std::shared_ptr<View> XLATensor::UpdateView(std::shared_ptr<View> view,
                                            ir::Value ir_value) const {
  if (ir_value.shape().dimensions() != view->shape().dimensions()) {
    XLA_CHECK_EQ(xla::util::Multiply<xla::int64>(ir_value.shape().dimensions()),
                 xla::util::Multiply<xla::int64>(view->shape().dimensions()));

    ViewInfo view_info(ViewInfo::Type::kReshape, ir_value.shape(),
                       view->shape());
    view = view->CreateSubView(view_info.shape, view_info);
  }
  view->Update(std::move(ir_value));
  return view;
}

void XLATensor::SetSubView(ViewInfo view_info) const {
  data()->view = data()->view->CreateSubView(view_info.shape, view_info);
  data()->generation += 1;
}

std::shared_ptr<View> XLATensor::CreateView(ViewInfo view_info) const {
  if (data()->view != nullptr) {
    return data()->view->CreateSubView(view_info.shape, view_info);
  }
  // This node is not a view, and creating a view forks the current node into
  // becoming one itself. This means creating an alias with the current IR
  // Node, and using the same alias for the created IR Node.
  ir::Value ir_value = GetIrValue();
  std::shared_ptr<Alias> alias = std::make_shared<Alias>(ir_value);
  ViewInfo this_view_info(ViewInfo::Type::kNoOp, ir_value.shape(),
                          ir_value.shape());
  data()->view = std::make_shared<View>(ir_value.shape(), alias,
                                        std::move(this_view_info));
  AssignIrValue(ir::Value());
  return std::make_shared<View>(view_info.shape, alias, view_info);
}

XLATensor XLATensor::CreateViewTensor(ViewInfo view_info) const {
  return Create(CreateView(std::move(view_info)), GetDevice(),
                dtype_optional());
}

at::Tensor XLATensor::ToTensor(bool detached) {
  at::Tensor tensor;
  c10::optional<at::Tensor> tensor_data = CurrentTensorData();
  if (!tensor_data) {
    DeviceBarrier(GetDevice());
    // The GetXlaData() call will trigger an ApplyPendingGraph() if an IR Node
    // is available on the tensor.
    std::vector<at::Tensor> tensors = XlaDataToTensors({GetXlaData()}, dtype());
    tensor = std::move(tensors.front());
    if (!detached) {
      SetTensorData(tensor);
    }
  } else {
    tensor = *tensor_data;
    if (detached) {
      if (data()->ir_value || data()->xla_data != nullptr ||
          data()->view != nullptr) {
        // If we have other authoritive sources, just drop our reference and
        // transfer it to the caller.
        data()->tensor_data = c10::nullopt;
      } else {
        // Otherwise we need to make a copy to prevent the caller changing our
        // version.
        tensor = CopyTensor(tensor);
      }
    }
  }
  return tensor;
}

void XLATensor::ShallowCopyTo(XLATensor* dest) const {
  dest->SetIrValue(GetIrValue());
}

void XLATensor::SetScalarType(
    c10::optional<at::ScalarType> logical_element_type) {
  data()->logical_element_type = logical_element_type;
}

void XLATensor::SetTensor(at::Tensor tensor) {
  SetTensorData(tensor);
  data()->view = nullptr;
  data()->xla_data = nullptr;
  AssignIrValue(ir::Value());
}

void XLATensor::UpdateFromTensor(at::Tensor tensor, bool sync) {
  if (sync) {
    at::Tensor typed_tensor = CopyTensor(tensor, dtype(), /*copy=*/false);
    SetIrValue(GetIrValueForTensor(typed_tensor, GetDevice()));
  } else {
    at::Tensor coyped_tensor = CopyTensor(tensor, dtype());
    SetTensorData(coyped_tensor);
    data()->xla_data = nullptr;
    AssignIrValue(ir::Value());
    if (data()->view != nullptr) {
      ir::Value ir_value = GetIrValueForTensor(coyped_tensor, GetDevice());
      data()->view = UpdateView(data()->view, std::move(ir_value));
    }
  }
}

void XLATensor::UpdateFromTensorOut(at::Tensor tensor) {
  if (data()->view != nullptr &&
      xla::ShapeUtil::ElementsIn(shape()) != tensor.numel()) {
    data()->view = nullptr;
  }
  UpdateFromTensor(std::move(tensor), /*sync=*/false);
}

void XLATensor::UpdateFromTensorOut(const XLATensor& tensor) {
  if (data()->view != nullptr &&
      xla::ShapeUtil::ElementsIn(shape()) !=
          xla::ShapeUtil::ElementsIn(tensor.shape())) {
    data()->view = nullptr;
  }
  SetIrValue(tensor.GetIrValue());
}

std::vector<XLATensor> XLATensor::GetLiveTensors(const Device* device) {
  return DeviceContextArena::Get()->GetLiveTensors(device);
}

std::vector<xla::ComputationClient::DataPtr> XLATensor::GatherTensorsXlaData(
    const std::vector<XLATensor>& tensors, absl::Span<const size_t> indices,
    absl::Span<const xla::ComputationClient::DataPtr> tensors_data) {
  std::vector<xla::ComputationClient::DataPtr> result_tensors_data;
  size_t indices_index = 0;
  for (size_t i = 0; i < tensors.size(); ++i) {
    if (indices_index < indices.size() && i == indices[indices_index]) {
      // If we are at the current index (it means that the tensor at index
      // 'i' had an IR node to sync, use the XLA data held within the Async
      // object.
      result_tensors_data.push_back(tensors_data[indices_index]);
      ++indices_index;
    } else if (!tensors[i].CurrentTensorData()) {
      xla::ComputationClient::DataPtr xla_data = tensors[i].CurrentXlaData();
      XLA_CHECK(xla_data != nullptr);
      result_tensors_data.push_back(std::move(xla_data));
    }
  }
  return result_tensors_data;
}

std::vector<at::Tensor> XLATensor::GetTensorsOpByOp(
    std::vector<XLATensor>* tensors) {
  SyncTensorsConfig config;
  config.force_xla_data = false;
  SyncTensorCollection coll = CollectSyncTensors(*tensors, config);
  std::vector<xla::ComputationClient::DataPtr> async_tensors_data;
  if (!coll.indices.empty()) {
    DebugUtil::SaveTensorsGraphInfo("GetTensorsOpByOp", *tensors,
                                    &coll.indices);

    std::vector<ir::Value> roots = CollectRoots(*tensors, coll.indices);
    async_tensors_data =
        OpByOpExecutor::Get()->Execute(roots, coll.device.ToString(), {});
  }

  std::vector<xla::ComputationClient::DataPtr> tensors_data =
      GatherTensorsXlaData(*tensors, coll.indices, async_tensors_data);
  std::vector<xla::Literal> literals =
      xla::ComputationClient::Get()->TransferFromServer(tensors_data);
  std::vector<at::Tensor> results;
  size_t literals_index = 0;
  results.reserve(tensors->size());
  for (size_t i = 0; i < tensors->size(); ++i) {
    c10::optional<at::Tensor> tensor_data = (*tensors)[i].CurrentTensorData();
    if (tensor_data) {
      results.push_back(*tensor_data);
    } else {
      XLA_CHECK_LT(literals_index, literals.size());
      results.push_back(MakeTensorFromXlaLiteral(literals[literals_index],
                                                 (*tensors)[i].dtype()));
      ++literals_index;
    }
  }
  return results;
}

std::vector<at::Tensor> XLATensor::GetTensors(std::vector<XLATensor>* tensors) {
  static const bool op_by_op =
      xla::sys_util::GetEnvBool("XLA_GET_TENSORS_OPBYOP", false);
  return op_by_op ? GetTensorsOpByOp(tensors) : GetTensorsFused(tensors);
}

std::vector<at::Tensor> XLATensor::GetTensorsFused(
    std::vector<XLATensor>* tensors) {
  SyncTensorsConfig config;
  config.force_xla_data = false;
  auto async = SyncTensorsGraphInternal(tensors, {}, config);
  if (async != nullptr) {
    async->mwait.Wait();
  }
  std::vector<xla::ComputationClient::DataPtr> tensors_data =
      GatherTensorsXlaData(
          *tensors,
          async != nullptr ? async->indices : absl::Span<const size_t>(),
          async != nullptr
              ? async->tensors_data
              : absl::Span<const xla::ComputationClient::DataPtr>());
  std::vector<xla::Literal> literals =
      xla::ComputationClient::Get()->TransferFromServer(tensors_data);
  std::vector<at::Tensor> results;
  size_t literals_index = 0;
  results.reserve(tensors->size());
  for (size_t i = 0; i < tensors->size(); ++i) {
    c10::optional<at::Tensor> tensor_data = (*tensors)[i].CurrentTensorData();
    if (tensor_data) {
      results.push_back(*tensor_data);
    } else {
      XLA_CHECK_LT(literals_index, literals.size());
      results.push_back(MakeTensorFromXlaLiteral(literals[literals_index],
                                                 (*tensors)[i].dtype()));
      ++literals_index;
    }
  }
  return results;
}

std::vector<XLATensor> XLATensor::CreateTensors(
    const std::vector<at::Tensor>& tensors,
    const std::vector<std::string>& devices) {
  std::vector<xla::ComputationClient::DataPtr> handles =
      CreateTensorsData(tensors, devices);
  std::vector<XLATensor> xla_tensors;
  for (size_t i = 0; i < handles.size(); ++i) {
    xla_tensors.push_back(
        Create(std::move(handles[i]), tensors[i].scalar_type()));
  }
  return xla_tensors;
}

ir::Value XLATensor::CreateTensorNode(
    xla::ComputationClient::DataPtr data) const {
  data->SetInfo(std::make_shared<DeviceDataInfo>(GetUniqueId()));
  return ir::MakeNode<ir::ops::DeviceData>(std::move(data));
}

std::vector<XLATensor> XLATensor::MakeOutputTensors(ir::NodePtr node) const {
  std::vector<XLATensor> tensors;
  tensors.reserve(node->num_outputs());
  for (size_t i = 0; i < node->num_outputs(); ++i) {
    tensors.push_back(CreateFrom(ir::Value(node, i)));
  }
  return tensors;
}

XLATensor XLATensor::CopyTensorToDevice(const Device& device) {
  // TODO: This can be optimized via proper XRT/XLA computation.
  return Create(ToTensor(/*detached=*/true), device);
}

ir::Value XLATensor::MaybeCastIrValue(
    ir::Value ir_value, const Device& device,
    c10::optional<at::ScalarType> logical_element_type) const {
  if (!logical_element_type) {
    logical_element_type = dtype_optional();
  }
  if (logical_element_type &&
      RequiresRawTypeCasting(*logical_element_type, &device)) {
    ir_value = ir::MakeNode<ir::ops::Cast>(ir_value, *logical_element_type);
  }
  return ir_value;
}

XLATensor XLATensor::CreateFrom(ir::Value ir_value) const {
  ir_value = MaybeCastIrValue(std::move(ir_value), GetDevice(),
                              /*logical_element_type=*/c10::nullopt);
  return Create(std::move(ir_value), GetDevice(), dtype_optional());
}

XLATensor XLATensor::CreateFrom(ir::Value ir_value,
                                const Device& device) const {
  ir_value = MaybeCastIrValue(std::move(ir_value), device,
                              /*logical_element_type=*/c10::nullopt);
  return Create(std::move(ir_value), device, dtype_optional());
}

XLATensor XLATensor::CreateFrom(ir::Value ir_value,
                                at::ScalarType logical_element_type) const {
  ir_value =
      MaybeCastIrValue(std::move(ir_value), GetDevice(), logical_element_type);
  return Create(std::move(ir_value), GetDevice(), logical_element_type);
}

XLATensor XLATensor::CreateFrom(
    ir::Value ir_value,
    c10::optional<at::ScalarType> logical_element_type_opt) const {
  ir_value = MaybeCastIrValue(std::move(ir_value), GetDevice(),
                              logical_element_type_opt);
  return Create(std::move(ir_value), GetDevice(), logical_element_type_opt);
}

XLATensor XLATensor::CreateFrom(ir::Value ir_value, const Device& device,
                                at::ScalarType logical_element_type) const {
  ir_value =
      MaybeCastIrValue(std::move(ir_value), device, logical_element_type);
  return Create(std::move(ir_value), device, logical_element_type);
}

void XLATensor::ApplyPendingGraph() {
  DeviceBarrier(GetDevice());
  // This method is called to ensure that the tensor data is available on
  // device, so that a call to CurrentXlaData() returns a valid pointer.
  if (CurrentXlaData() == nullptr) {
    std::vector<XLATensor> tensors({*this});
    SyncTensorsGraph(&tensors, {}, /*wait=*/true, /*sync_xla_data=*/false);
  }
}

XLATensor::SyncTensorCollection XLATensor::CollectSyncTensors(
    const std::vector<XLATensor>& tensors, const SyncTensorsConfig& config) {
  xla::util::Unique<Device> unique_device;
  for (size_t i = 0; i < tensors.size(); ++i) {
    unique_device.set(tensors[i].GetDevice());
  }
  SyncTensorCollection coll;
  if (!unique_device) {
    return coll;
  }

  std::vector<at::Tensor> at_tensors;
  std::vector<std::string> devices;
  std::vector<size_t> at_tensor_index;
  // The force_xla_data controls aliasing compilation, so effectively the same
  // graph with on/off force_xla_data should not match, hash wise.
  coll.hash = xla::util::MHash(config.force_xla_data);
  coll.config = config;
  coll.device = *unique_device;
  coll.indices.reserve(tensors.size());
  TF_VLOG(4) << "Waiting on device barrier for device " << coll.device
             << " ...";
  {
    XLA_TIMED("DeviceLockWait");
    coll.unlocker = LockDevices(unique_device.AsSet());
  }
  TF_VLOG(4) << "Waiting on device barrier for device " << coll.device
             << " done!";
  CompileWatcher::ResetConsideredSyncOutputs(xla::ComputationClient::Get(), coll.requesting_tid);
  for (size_t i = 0; i < tensors.size(); ++i) {
    if (tensors[i].CurrentXlaData() == nullptr) {
      ir::Value ir_value = tensors[i].CurrentIrValue();
      if (ir_value) {
        if (ShouldSyncIrValue(ir_value)) {
          if (!CompileWatcher::IsAllowedOutput(xla::ComputationClient::Get(), tensors[i], coll.requesting_tid)) {
            static int message_count = 0;
            if (!message_count++) {
                print_tensor_ex("CollectSyncTensors: Skipping not allowed output tensor (one message only)", tensors[i]);
            }
            // This will affect the hash of the normal XLA path, which may cause a recompile
            continue;
          } else {
            //print_tensor("CollectSyncTensors", tensors[i]);
          }
          // Add only tensors which need to be synced.
          coll.hash = xla::util::HashCombine(coll.hash, ir_value.hash());
          coll.indices.push_back(i);
        }
      } else if (config.force_xla_data) {
        // The tensor only has at::Tensor data. We need to queue it for a
        // device upload.
        c10::optional<at::Tensor> tensor_data = tensors[i].CurrentTensorData();
        XLA_CHECK(tensor_data);
        at_tensors.push_back(*tensor_data);
        devices.push_back(tensors[i].GetDevice().ToString());
        at_tensor_index.push_back(i);
      }
    }
  }
  // Mix the hash with the resource domain hashes as compile handles are only
  // valid within a domain (usually a single host).
  coll.hash = xla::util::MHash(
      coll.hash,
      xla::ComputationClient::Get()->GetResourceDomain(coll.device.ToString()));
  if (!at_tensors.empty()) {
    XLA_COUNTER("SyncTensorsToData", at_tensors.size());
    std::vector<xla::ComputationClient::DataPtr> handles =
        CreateTensorsData(at_tensors, devices);
    for (size_t i = 0; i < handles.size(); ++i) {
      // If we are here, it means that the IR Value for the tensor is not
      // present. Also, we uploaded the at::Tensor data to the device, but such
      // data is still valid so we leave it live on the XLA tensor (so that a
      // following ToTensor() does not need to fetch it from device).
      tensors[at_tensor_index[i]].data()->xla_data = std::move(handles[i]);
    }
  }
  TF_VLOG(4) << "Tensors graph hash " << xla::util::HexHash(coll.hash)
             << " on device " << coll.device;
  return coll;
}

XLATensor::ComputationCache::TypePtr XLATensor::LookupCachedCompile(
    const std::vector<XLATensor>& tensors, const xla::hash_t& hash) {
  ComputationCache::TypePtr cached_computation =
      GetComputationCache()->Get(hash);
  if (cached_computation == nullptr) {
    XLA_COUNTER("UncachedCompile", 1);
    return nullptr;
  }
  TF_VLOG(5) << "Graph hash " << xla::util::HexHash(hash)
             << " is computation hash "
             << xla::util::HexHash(xla::util::Hash(
                    cached_computation->computation->computation()
                        .proto()
                        .SerializeAsString()));
  XLA_COUNTER("CachedCompile", 1);
  return cached_computation;
}

std::shared_ptr<XLATensor::Async> XLATensor::TryRunCachedSync(
    std::vector<XLATensor>* tensors, SyncTensorCollection* coll,
    PostOrderData* po_data) {
  ComputationCache::TypePtr cached_computation =
      LookupCachedCompile(*tensors, coll->hash);
  if (cached_computation == nullptr) {
    return nullptr;
  }
  XLA_VALUE_METRIC("TensorsGraphSize", po_data->post_order.size());
  TF_VLOG(5) << "TensorsGraphSize=" << po_data->post_order.size();

  return ScheduleSyncTensorsGraph(
      tensors, coll, std::move(po_data->parameters_data),
      coll->device.ToString(), std::move(cached_computation));
}

XLATensor::ComputationCache* XLATensor::GetComputationCache() {
  static const size_t kMaxCacheSize =
      xla::sys_util::GetEnvInt("XLA_COMPILATION_CACHE_SIZE", 1024);
  static ComputationCache* cache = new ComputationCache(kMaxCacheSize);
  return cache;
}

XLATensor::PostOrderData XLATensor::RunPostOrder(
    const std::vector<XLATensor>& tensors, absl::Span<const size_t> indices) {
  std::vector<const ir::Node*> roots;
  roots.reserve(indices.size());
  for (auto index : indices) {
    ir::Value ir_value = tensors.at(index).CurrentIrValue();
    roots.push_back(ir_value.node.get());
  }
  PostOrderData po_data;
  po_data.post_order = ir::Util::ComputePostOrder(roots, &po_data.emission_map);
  std::unordered_map<xla::ComputationClient::Data::OpaqueHandle, size_t>
      data_handles;
  for (auto node : po_data.post_order) {
    const ir::ops::DeviceData* device_data = ir::ops::DeviceData::Cast(node);
    if (device_data != nullptr) {
      xla::ComputationClient::Data::OpaqueHandle handle =
          device_data->data()->GetOpaqueHandle();
      auto it = data_handles.find(handle);
      if (it != data_handles.end()) {
        po_data.parameter_sequence.push_back(it->second);
      } else {
        po_data.parameter_sequence.push_back(po_data.parameters_data.size());
        data_handles[handle] = po_data.parameters_data.size();
        po_data.parameters_data.push_back(device_data->data());
      }
    }
  }
  return po_data;
}

std::vector<ir::Value> XLATensor::CollectRoots(
    const std::vector<XLATensor>& tensors, absl::Span<const size_t> indices) {
  std::vector<ir::Value> roots;
  roots.reserve(indices.size());
  for (auto index : indices) {
    roots.push_back(tensors.at(index).CurrentIrValue());
  }
  return roots;
}

std::vector<xla::ComputationClient::DataPtr> XLATensor::FetchTensorData(
    std::vector<XLATensor>* tensors, const SyncTensorsConfig& config,
    absl::Span<const size_t> indices) {
  std::vector<xla::ComputationClient::DataPtr> tensors_data;
  tensors_data.reserve(indices.size());
  for (auto index : indices) {
    XLATensor& tensor = (*tensors)[index];
    // If the config.force_xla_data flag is true, the purpose of this tensor
    // sync operation is to truncate the IR graph and materialize device data in
    // place of IR graph, on selected tensors. But since operation will complete
    // asynchronously, if a tensor does not already have device data, we need to
    // install a placeholder. Since at this point we hold a lock on the device
    // where the tensors reside (locks held within the coll structure, and moved
    // into the async variable), any other operation trying to access the
    // tensor's device data will have to wait until the asynchronous operation
    // completes.
    xla::ComputationClient::DataPtr xla_data = tensor.CurrentXlaData();
    if (xla_data == nullptr && config.force_xla_data) {
      const Device& tensor_device = tensor.GetDevice();
      xla::Shape shape =
          MakeShapeWithDeviceLayout(tensor.shape(), tensor_device.hw_type);
      xla_data = xla::ComputationClient::Get()->CreateDataPlaceholder(
          tensor_device.ToString(), std::move(shape));
      tensor.SetXlaData(xla_data, config.sync_xla_data);
    }
    tensors_data.emplace_back(std::move(xla_data));
  }
  return tensors_data;
}

std::shared_ptr<XLATensor::Async> XLATensor::ScheduleSyncTensorsGraph(
    SyncTensorCollection* coll,
    std::vector<xla::ComputationClient::DataPtr> parameters_data,
    std::vector<xla::ComputationClient::DataPtr> tensors_data,
    ComputationCache::TypePtr cached_computation) {
  std::shared_ptr<Async> async = std::make_shared<Async>(
      coll, std::move(parameters_data), std::move(tensors_data),
      std::move(cached_computation));

  auto syncfn = [async, hash = coll->hash, requesting_tid=coll->requesting_tid]() {
    xla::ComputationClient::ExecuteComputationOptions options;
    try {
<<<<<<< HEAD
      TF_VLOG(3) << "Executing IR graph hash " << hash << " on device "
                 << async->device << " ...";
      CompileWatcher::NotifyExecute(
          xla::ComputationClient::Get(),
          async->device,
          hash,
          requesting_tid
      );
=======
      TF_VLOG(3) << "Executing IR graph hash " << xla::util::HexHash(hash)
                 << " on device " << async->device << " ...";
>>>>>>> 3dee9aed
      auto results = xla::ComputationClient::Get()->ExecuteComputation(
          *async->cached_computation->computation, async->parameters_data,
          async->device, options);
      TF_VLOG(3) << "Executing IR graph hash " << xla::util::HexHash(hash)
                 << " on device " << async->device << " done!";

      for (size_t i = 0; i < results.size(); ++i) {
        if (async->tensors_data[i] != nullptr) {
          async->tensors_data[i]->Assign(*results[i]);
        } else {
          async->tensors_data[i] = std::move(results[i]);
        }
      }
    } catch (...) {
      // There are two paths of discovery of an exception happening on an
      // asynchronous task. One happens if the creator of the asynchronous task
      // explicitly waits for completion, in which case the exception will be
      // thrown from the Wait() API. Re-throwing the exception below makes sure
      // this will be captured by the completer function created below, and
      // surfaced by the Wait() API. But we also need to surface the exception
      // even in case the caller does not wait, and that is accomplished by
      // setting the unlockers status. In that case the exception will be
      // surfaced when the user tries to acquire the device locks the next time.
      std::exception_ptr exptr = std::current_exception();
      for (auto& unlocker : async->unlocker) {
        unlocker.SetStatus(exptr);
      }
      throw;
    }
  };

  xla::env::ScheduleIoClosure(async->mwait.Completer(std::move(syncfn)));
  return async;
}

std::shared_ptr<XLATensor::Async> XLATensor::ScheduleSyncTensorsGraph(
    std::vector<XLATensor>* tensors, SyncTensorCollection* coll,
    std::vector<xla::ComputationClient::DataPtr> parameters_data,
    std::string device, ComputationCache::TypePtr cached_computation) {
  auto tensors_data = FetchTensorData(tensors, coll->config, coll->indices);
  return ScheduleSyncTensorsGraph(coll, std::move(parameters_data),
                                  std::move(tensors_data),
                                  std::move(cached_computation));
}

void XLATensor::SyncTensorsGraph(std::vector<XLATensor>* tensors,
                                 absl::Span<const std::string> devices,
                                 bool wait, bool sync_xla_data) {
  static const bool op_by_op =
      xla::sys_util::GetEnvBool("XLA_SYNC_TENSORS_OPBYOP", false);
  SyncTensorsConfig config;
  config.sync_xla_data = sync_xla_data;
  if (op_by_op) {
    OpByOpAsync async = SyncTensorsGraphOpByOp(tensors, devices, config);
    if (wait) {
      async.Wait();
    }
  } else {
    auto async = SyncTensorsGraphInternal(tensors, devices, config);
    if (wait && async != nullptr) {
      async->mwait.Wait();
    }
  }
}

void XLATensor::SyncLiveTensorsGraph(const Device* device,
                                     absl::Span<const std::string> devices,
                                     bool wait) {
  auto tensors = GetLiveTensors(device);
  TF_VLOG(4) << tensors.size() << " live tensors: devices=("
             << absl::StrJoin(devices, ",") << ")";
  SyncTensorsGraph(&tensors, devices, wait, /*sync_xla_data=*/true);
}

void XLATensor::MarkStep(const Device* device) {
  XLA_COUNTER("MarkStep", 1);
  DeviceContextArena::Get()->StepRngSeed(device);
  ir::ScopePusher::ResetScopes();
  g_tls_data.Reset();
}

void XLATensor::WaitDeviceOps(absl::Span<const std::string> devices) {
  std::set<Device> wait_devices;
  if (!devices.empty()) {
    for (auto& device_str : devices) {
      wait_devices.insert(Device(device_str));
    }
  } else {
    for (auto& device_str : xla::ComputationClient::Get()->GetLocalDevices()) {
      wait_devices.insert(Device(device_str));
    }
  }
  // The LockDevices() API returns a vector of xla::util::ExceptionCleanup
  // object, which is going to be freed immediately, turning this operation into
  // a lock barrier.
  LockDevices(wait_devices);
}

XLATensor::OpByOpAsync XLATensor::SyncTensorsGraphOpByOp(
    std::vector<XLATensor>* tensors, absl::Span<const std::string> devices,
    const SyncTensorsConfig& config) {
  struct Async {
    explicit Async(SyncTensorCollection coll,
                   std::vector<xla::ComputationClient::DataPtr> tensors_data,
                   std::vector<ir::Value> roots,
                   absl::Span<const std::string> devices)
        : coll(std::move(coll)),
          tensors_data(std::move(tensors_data)),
          roots(std::move(roots)),
          devices(devices.begin(), devices.end()) {}

    SyncTensorCollection coll;
    std::vector<xla::ComputationClient::DataPtr> tensors_data;
    std::vector<ir::Value> roots;
    std::vector<std::string> devices;
  };

  SyncTensorCollection coll = CollectSyncTensors(*tensors, config);
  DebugUtil::SaveTensorsGraphInfo("SyncTensorsGraphOpByOp", *tensors,
                                  &coll.indices);

  std::vector<ir::Value> roots = CollectRoots(*tensors, coll.indices);
  auto tensors_data = FetchTensorData(tensors, coll.config, coll.indices);
  auto async = std::make_shared<Async>(std::move(coll), std::move(tensors_data),
                                       std::move(roots), devices);

  auto syncfn = [async]() -> xla::Status {
    xla::Status status;
    try {
      TF_VLOG(3) << "Executing (OpByOp) IR graph hash "
                 << xla::util::HexHash(async->coll.hash) << " on device "
                 << async->coll.device << " ...";
      std::vector<xla::ComputationClient::DataPtr> results =
          OpByOpExecutor::Get()->Execute(
              async->roots, async->coll.device.ToString(), async->devices);
      TF_VLOG(3) << "Executing (OpByOp) IR graph hash "
                 << xla::util::HexHash(async->coll.hash) << " on device "
                 << async->coll.device << " done!";

      for (size_t i = 0; i < results.size(); ++i) {
        if (async->tensors_data[i] != nullptr) {
          async->tensors_data[i]->Assign(*results[i]);
        }
      }
    } catch (...) {
      std::exception_ptr exptr = std::current_exception();
      for (auto& unlocker : async->coll.unlocker) {
        unlocker.SetStatus(exptr);
      }
    }
    return status;
  };
  OpByOpAsync async_op(std::move(syncfn));
  return async_op.Schedule();
}


void XLATensor::BuildInputOutputAliases(const std::vector<XLATensor>& tensors,
                                        absl::Span<const size_t> indices,
                                        ir::LoweringContext* lowering_ctx) {
  std::unordered_map<xla::int64, size_t> output_tensor_id_map;
  for (size_t i = 0; i < indices.size(); ++i) {
    size_t tensor_index = indices[i];
    xla::int64 tensor_id = tensors[tensor_index].GetUniqueId();
    output_tensor_id_map[tensor_id] = i;
  }
  const std::vector<xla::ComputationClient::DataPtr>& parameters_data =
      lowering_ctx->GetParametersData();
  std::vector<ssize_t> alias_map(indices.size(), -1);
  for (size_t i = 0; i < parameters_data.size(); ++i) {
    DeviceDataInfo* data_info =
        dynamic_cast<DeviceDataInfo*>(parameters_data[i]->info());
    if (data_info != nullptr) {
      auto it = output_tensor_id_map.find(data_info->tensor_id);
      if (it != output_tensor_id_map.end()) {
        size_t output_index = it->second;
        xla::XlaOp root = lowering_ctx->GetResult(output_index);
        const xla::Shape& root_shape = XlaHelpers::ShapeOfXlaOp(root);
        if (parameters_data[i]->shape() == root_shape &&
            alias_map[output_index] < 0) {
          lowering_ctx->builder()->SetUpAlias(
              {static_cast<xla::int64>(output_index)}, i, {});
          alias_map[output_index] = i;

          std::cout << "Aliased paramter " << i << " with output "
                     << output_index << ": " << parameters_data[i]->shape();
          TF_VLOG(6) << "Aliased paramter " << i << " with output "
                     << output_index << ": " << parameters_data[i]->shape();
        }
      }
    }
  }
  XLA_VALUE_METRIC("InputOutputAliasCount", alias_map.size());
}

XLATensor::CompilationResult XLATensor::Compile(
    const std::vector<XLATensor>& tensors,
<<<<<<< HEAD
    absl::Span<const std::string> devices,
    const SyncTensorCollection& coll,
    const Device *force_on_device) {
=======
    absl::Span<const std::string> devices, const SyncTensorCollection& coll,
    PostOrderData* po_data) {
>>>>>>> 3dee9aed
  static const bool enable_aliasing =
      xla::sys_util::GetEnvBool("XLA_ENABLE_PARAM_ALIASING", true);
  ir::LoweringContext lowering_ctx("SyncTensorsGraph", coll.device,
                                   po_data->post_order,
                                   std::move(po_data->emission_map));
  for (auto index : coll.indices) {
    ir::Value ir_value = tensors[index].CurrentIrValue();
#ifdef WSE_REDIRECT
    if (force_on_device) {
      std::cout << "Forcing to device: " << force_on_device->ToString()
                << ir_value.shape() << std::endl << std::flush;
      const_cast<XLATensor *>(&tensors[index])->SetDevice(force_on_device->ToString());
    }
#endif
    xla::XlaOp root = lowering_ctx.GetOutputOp(ir_value);
    lowering_ctx.AddResult(root);
<<<<<<< HEAD

#ifdef WSE_REDIRECT
    if (!force_on_device) {
        unique_device.set(tensors[index].GetDevice());
    } else {
        unique_device.set(*force_on_device);
    }
#else
    unique_device.set(tensors[index].GetDevice());
#endif  // WSE_REDIRECT
=======
>>>>>>> 3dee9aed
  }
  if (enable_aliasing && coll.config.sync_xla_data) {
    // We can only alias at the step barrier, when force_xla_data is true.
    // Consider the case:
    //   1. Tensor A(DEVICE_DATA)
    //   2. Tensor B = A + 0.9
    //   3. A += 0.4
    // If we activate aliasing for A's graph, and we do:
    //   print(A)
    //   print(A)
    // The first print will update DEVICE_DATA' with DEVICE_DATA+0.4, and the
    // second print will again update DEVICE_DATA" with DEVICE_DATA'+0.4, which
    // will lead to incorrect results.
    // We cannot normally turn A's state into DEVICE_DATA, as if any of the
    // sources is a view, this will not lead to correct results (as A's value
    // taken at different times need to reflect view source changes):
    //   1. Tensor A = some_graph_with_view_source(V)
    //   2. print(A)
    //   3. V += 1
    //   4. print(A)
    // The second print should reflect the new value due to V's changes.
    // Also in the first example, unless we are doing a step barrier and hence
    // include all live tensors, if the B value is not part of the graph, it
    // will later fetch the new value of A, which is incorrect.
    // But, when we issue a step barrier (force_xla_data == true) we have to
    // turn everything into DEVICE_DATA, so we can activate aliasing.
    BuildInputOutputAliases(tensors, coll.indices, &lowering_ctx);
  }

  xla::XlaComputation computation = ConsumeValue(lowering_ctx.Build());
  xla::ProgramShape program_shape = ConsumeValue(computation.GetProgramShape());
  xla::Shape shape =
      MakeShapeWithDeviceLayout(program_shape.result(), coll.device.hw_type);


  std::vector<xla::ComputationClient::CompileInstance> instances;
  instances.push_back({std::move(computation), coll.device.ToString(),
                       xla::ComputationClient::Get()->GetCompilationDevices(
                           coll.device.ToString(), devices),
                       &shape});

<<<<<<< HEAD
  TF_VLOG(3) << "Compiling IR graph hash " << coll.hash << " on device "
             << coll.device << " ...";

  CompileWatcher::NotifyCompile(
      xla::ComputationClient::Get(),
      instances,
      coll.hash,
      coll.requesting_tid
  );

=======
  TF_VLOG(3) << "Compiling IR graph hash " << xla::util::HexHash(coll.hash)
             << " on device " << coll.device << " ...";
>>>>>>> 3dee9aed
  std::vector<std::shared_ptr<xla::ComputationClient::Computation>>
      computations =
          xla::ComputationClient::Get()->Compile(std::move(instances));
  TF_VLOG(3) << "Compiling IR graph hash " << xla::util::HexHash(coll.hash)
             << " on device " << coll.device << " done!";
  TF_VLOG(5)
      << "Graph hash " << xla::util::HexHash(coll.hash)
      << " is computation hash "
      << xla::util::HexHash(xla::util::Hash(
             computations.front()->computation().proto().SerializeAsString()));
  XLA_CHECK_EQ(program_shape.parameters_size(),
               po_data->parameters_data.size());

  return {/*device=*/coll.device,
          /*emitted_nodes=*/lowering_ctx.GetEmittedNodeCount(),
          /*computation=*/std::move(computations.front()),
          /*parameters_data=*/std::move(po_data->parameters_data)};
}

std::shared_ptr<XLATensor::Async> XLATensor::SyncTensorsGraphInternal(
    std::vector<XLATensor>* tensors, absl::Span<const std::string> devices,
    const SyncTensorsConfig& config) {
  SyncTensorCollection coll = CollectSyncTensors(*tensors, config);
  if (coll.indices.empty()) {
    return nullptr;
  }
  DebugUtil::SaveTensorsGraphInfo("ScheduleSyncTensorsGraph", *tensors,
                                  &coll.indices);

<<<<<<< HEAD
  CompilationResult compile_result;

#ifdef WSE_REDIRECT  // TODO: WSE as separate device
  if (CompileWatcher::IsWseRunReady(xla::ComputationClient::Get(), coll.requesting_tid)) {
    std::vector<xla::ComputationClient::DataPtr> parameters_data;
    XLATensor::ComputationCache::TypePtr cached_computation =
      LookupCachedCompile(*tensors, coll.hash, coll.indices, &parameters_data);
    if (cached_computation) {
      // Force recompile
      Device wse_device = CompileWatcher::GetDevice();
      compile_result = Compile(*tensors, devices, coll, &wse_device);
    }
=======
  PostOrderData po_data = RunPostOrder(*tensors, coll.indices);
  coll.hash = xla::util::HashCombine(
      coll.hash, xla::util::Hash(po_data.parameter_sequence));
  TF_VLOG(4) << "Parameter sequence graph hash "
             << xla::util::HexHash(coll.hash);
  std::shared_ptr<Async> async = TryRunCachedSync(tensors, &coll, &po_data);
  if (async != nullptr) {
    return async;
>>>>>>> 3dee9aed
  }
#endif  // WSE_REDIRECT

<<<<<<< HEAD
  if (!compile_result.computation) {
    std::shared_ptr<Async> async = TryRunCachedSync(tensors, &coll);
    if (async != nullptr) {
      return async;
    }

    compile_result = Compile(*tensors, devices, coll, nullptr);
  }
=======
  CompilationResult compile_result = Compile(*tensors, devices, coll, &po_data);
>>>>>>> 3dee9aed

  XLA_VALUE_METRIC("TensorsGraphSize", compile_result.emitted_nodes);
  TF_VLOG(5) << "TensorsGraphSize=" << compile_result.emitted_nodes;


  auto cached_computation = std::make_shared<CachedComputation>(
      std::move(compile_result.computation));
  GetComputationCache()->Add(coll.hash, cached_computation);

  return ScheduleSyncTensorsGraph(
      tensors, &coll, std::move(compile_result.parameters_data),
      compile_result.device.ToString(), std::move(cached_computation));
}

xla::int64 XLATensor::GetNextTensorId() {
  static std::atomic<xla::int64>* id_generator = new std::atomic<xla::int64>(1);
  return id_generator->fetch_add(1);
}

ir::Value XLATensor::GetRngSeed(const Device& device) {
  return DeviceContextArena::Get()->GetRngSeed(device);
}

void XLATensor::SetRngSeed(const Device* device, xla::uint64 seed) {
  DeviceContextArena::Get()->SetRngSeed(device, seed);
}

xla::uint64 XLATensor::GetRunningSeed(const Device& device) {
  return DeviceContextArena::Get()->GetRunningSeed(device);
}

}  // namespace torch_xla<|MERGE_RESOLUTION|>--- conflicted
+++ resolved
@@ -50,16 +50,7 @@
 namespace {
 
 struct TlsData {
-<<<<<<< HEAD
-  ~TlsData() {
-  }
-  void Reset() {
-    trim_counter = 0;
-    seed_round = 0;
-  }
-=======
   void Reset() { trim_counter = 0; }
->>>>>>> 3dee9aed
 
   size_t trim_counter = 0;
 };
@@ -247,8 +238,8 @@
                        device);
 }
 
-// Routing values to device data maximizes the chances for compilation cache
-// hits, but it can prevent the compiler from performing optimizations. So tensor
+// Routing values to device data maximizes the changes for compilation cache
+// hits, but it can prevent the compiler to perform optimizations. So tensor
 // values which are within a given set, are routed to constant scalars if this
 // API returns true.
 bool IsSpecialScalar(at::Scalar value) {
@@ -549,25 +540,6 @@
 
 const Device& XLATensor::GetDevice() const { return data()->device; }
 
-void XLATensor::SetDevice(const std::string& device) {
-  const Device new_device(device);
-//  auto prev_data = data();
-  if (data()->device != new_device) {
-//    std::shared_ptr<Data> new_data = std::make_shared<Data>(
-//      prev_data->ir_value,
-//      new_device,
-//      prev_data->logical_element_type
-//    );
-//    data()->device = new_device;
-    //data()->xla_data.reset();
-//    new_data->view = prev_data->view;
-//    new_data->tensor_data = prev_data->tensor_data;
-//    new_data->generation = prev_data->generation;
-
-//    data_ = new_data;
-  }
-}
-
 xla::int64 XLATensor::GetUniqueId() const { return data()->unique_id; }
 
 std::ptrdiff_t XLATensor::GetViewAliasId() const {
@@ -626,18 +598,6 @@
   }
   return !ir_values.empty() ? ir::DumpUtil::ToHlo(ir_values, GetCurrentDevice())
                             : std::string();
-}
-
-std::string XLATensor::DumpHloProtoComputation(
-    const std::vector<XLATensor>& tensors) {
-  std::vector<ir::Value> ir_values;
-  for (auto& tensor : tensors) {
-    ir::Value ir_value = tensor.CurrentIrValue();
-    if (ir_value) {
-      ir_values.push_back(std::move(ir_value));
-    }
-  }
-  return ir::DumpUtil::ToHloModuleProtoJson(ir_values);
 }
 
 void XLATensor::SetXlaData(xla::ComputationClient::DataPtr xla_data) {
@@ -737,8 +697,8 @@
     return c10::nullopt;
   }
   return data()->tensor_data;
-
-}
+}
+
 ir::Value XLATensor::GetIrValueForTensor(const at::Tensor& tensor,
                                          const Device& device) const {
   xla::ComputationClient::DataPtr data;
@@ -1327,19 +1287,14 @@
   auto syncfn = [async, hash = coll->hash, requesting_tid=coll->requesting_tid]() {
     xla::ComputationClient::ExecuteComputationOptions options;
     try {
-<<<<<<< HEAD
-      TF_VLOG(3) << "Executing IR graph hash " << hash << " on device "
-                 << async->device << " ...";
       CompileWatcher::NotifyExecute(
           xla::ComputationClient::Get(),
           async->device,
           hash,
           requesting_tid
       );
-=======
       TF_VLOG(3) << "Executing IR graph hash " << xla::util::HexHash(hash)
                  << " on device " << async->device << " ...";
->>>>>>> 3dee9aed
       auto results = xla::ComputationClient::Get()->ExecuteComputation(
           *async->cached_computation->computation, async->parameters_data,
           async->device, options);
@@ -1496,7 +1451,6 @@
   return async_op.Schedule();
 }
 
-
 void XLATensor::BuildInputOutputAliases(const std::vector<XLATensor>& tensors,
                                         absl::Span<const size_t> indices,
                                         ir::LoweringContext* lowering_ctx) {
@@ -1524,8 +1478,6 @@
               {static_cast<xla::int64>(output_index)}, i, {});
           alias_map[output_index] = i;
 
-          std::cout << "Aliased paramter " << i << " with output "
-                     << output_index << ": " << parameters_data[i]->shape();
           TF_VLOG(6) << "Aliased paramter " << i << " with output "
                      << output_index << ": " << parameters_data[i]->shape();
         }
@@ -1537,14 +1489,9 @@
 
 XLATensor::CompilationResult XLATensor::Compile(
     const std::vector<XLATensor>& tensors,
-<<<<<<< HEAD
-    absl::Span<const std::string> devices,
-    const SyncTensorCollection& coll,
+    absl::Span<const std::string> devices, const SyncTensorCollection& coll,
+    PostOrderData* po_data,
     const Device *force_on_device) {
-=======
-    absl::Span<const std::string> devices, const SyncTensorCollection& coll,
-    PostOrderData* po_data) {
->>>>>>> 3dee9aed
   static const bool enable_aliasing =
       xla::sys_util::GetEnvBool("XLA_ENABLE_PARAM_ALIASING", true);
   ir::LoweringContext lowering_ctx("SyncTensorsGraph", coll.device,
@@ -1552,28 +1499,8 @@
                                    std::move(po_data->emission_map));
   for (auto index : coll.indices) {
     ir::Value ir_value = tensors[index].CurrentIrValue();
-#ifdef WSE_REDIRECT
-    if (force_on_device) {
-      std::cout << "Forcing to device: " << force_on_device->ToString()
-                << ir_value.shape() << std::endl << std::flush;
-      const_cast<XLATensor *>(&tensors[index])->SetDevice(force_on_device->ToString());
-    }
-#endif
     xla::XlaOp root = lowering_ctx.GetOutputOp(ir_value);
     lowering_ctx.AddResult(root);
-<<<<<<< HEAD
-
-#ifdef WSE_REDIRECT
-    if (!force_on_device) {
-        unique_device.set(tensors[index].GetDevice());
-    } else {
-        unique_device.set(*force_on_device);
-    }
-#else
-    unique_device.set(tensors[index].GetDevice());
-#endif  // WSE_REDIRECT
-=======
->>>>>>> 3dee9aed
   }
   if (enable_aliasing && coll.config.sync_xla_data) {
     // We can only alias at the step barrier, when force_xla_data is true.
@@ -1608,16 +1535,11 @@
   xla::Shape shape =
       MakeShapeWithDeviceLayout(program_shape.result(), coll.device.hw_type);
 
-
   std::vector<xla::ComputationClient::CompileInstance> instances;
   instances.push_back({std::move(computation), coll.device.ToString(),
                        xla::ComputationClient::Get()->GetCompilationDevices(
                            coll.device.ToString(), devices),
                        &shape});
-
-<<<<<<< HEAD
-  TF_VLOG(3) << "Compiling IR graph hash " << coll.hash << " on device "
-             << coll.device << " ...";
 
   CompileWatcher::NotifyCompile(
       xla::ComputationClient::Get(),
@@ -1626,10 +1548,8 @@
       coll.requesting_tid
   );
 
-=======
   TF_VLOG(3) << "Compiling IR graph hash " << xla::util::HexHash(coll.hash)
              << " on device " << coll.device << " ...";
->>>>>>> 3dee9aed
   std::vector<std::shared_ptr<xla::ComputationClient::Computation>>
       computations =
           xla::ComputationClient::Get()->Compile(std::move(instances));
@@ -1659,20 +1579,6 @@
   DebugUtil::SaveTensorsGraphInfo("ScheduleSyncTensorsGraph", *tensors,
                                   &coll.indices);
 
-<<<<<<< HEAD
-  CompilationResult compile_result;
-
-#ifdef WSE_REDIRECT  // TODO: WSE as separate device
-  if (CompileWatcher::IsWseRunReady(xla::ComputationClient::Get(), coll.requesting_tid)) {
-    std::vector<xla::ComputationClient::DataPtr> parameters_data;
-    XLATensor::ComputationCache::TypePtr cached_computation =
-      LookupCachedCompile(*tensors, coll.hash, coll.indices, &parameters_data);
-    if (cached_computation) {
-      // Force recompile
-      Device wse_device = CompileWatcher::GetDevice();
-      compile_result = Compile(*tensors, devices, coll, &wse_device);
-    }
-=======
   PostOrderData po_data = RunPostOrder(*tensors, coll.indices);
   coll.hash = xla::util::HashCombine(
       coll.hash, xla::util::Hash(po_data.parameter_sequence));
@@ -1681,26 +1587,12 @@
   std::shared_ptr<Async> async = TryRunCachedSync(tensors, &coll, &po_data);
   if (async != nullptr) {
     return async;
->>>>>>> 3dee9aed
-  }
-#endif  // WSE_REDIRECT
-
-<<<<<<< HEAD
-  if (!compile_result.computation) {
-    std::shared_ptr<Async> async = TryRunCachedSync(tensors, &coll);
-    if (async != nullptr) {
-      return async;
-    }
-
-    compile_result = Compile(*tensors, devices, coll, nullptr);
-  }
-=======
+  }
+
   CompilationResult compile_result = Compile(*tensors, devices, coll, &po_data);
->>>>>>> 3dee9aed
 
   XLA_VALUE_METRIC("TensorsGraphSize", compile_result.emitted_nodes);
   TF_VLOG(5) << "TensorsGraphSize=" << compile_result.emitted_nodes;
-
 
   auto cached_computation = std::make_shared<CachedComputation>(
       std::move(compile_result.computation));
