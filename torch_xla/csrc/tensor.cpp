--- conflicted
+++ resolved
@@ -47,16 +47,12 @@
 #endif
 
 namespace torch_xla {
-<<<<<<< HEAD
 #ifdef USE_PTWSE_SENTINEL
 __attribute__((visibility("default"))) std::shared_ptr<Sentinel>
     Sentinel::sentinel_ = std::make_shared<Sentinel>();
 #else
 std::shared_ptr<Sentinel> Sentinel::sentinel_ = std::make_shared<XLASentinel>();
 #endif
-=======
-std::shared_ptr<Sentinel> Sentinel::sentinel_ = std::make_shared<Sentinel>();
->>>>>>> ef6e975b
 namespace {
 
 bool verbose_alias = false;
@@ -1605,10 +1601,7 @@
     BuildInputOutputAliases(tensors, coll.indices, &lowering_ctx);
   }
 
-<<<<<<< HEAD
   // Might add a proxy device to the Hlo
-=======
->>>>>>> ef6e975b
   Sentinel::GetSentinel()->PreProcessHlo(lowering_ctx.builder(), coll);
 
   xla::XlaComputation computation = ConsumeValue(lowering_ctx.Build());
@@ -1648,34 +1641,12 @@
 
 XLATensor::PostOrderData XLATensor::GetPostOrderData(
     std::vector<XLATensor>* tensors, SyncTensorCollection& coll) {
-<<<<<<< HEAD
-  HashingState state(coll.hash);
-=======
   auto state = Sentinel::GetSentinel()->CreateHashingState(coll.hash);
->>>>>>> ef6e975b
 
   PostOrderData po_data;
   std::size_t prev_indicess_size = 0;
   do {
     if (prev_indicess_size && coll.indices.empty()) {
-<<<<<<< HEAD
-      // In the case that everything was pruned, drop out of the loop
-      // This would be the case, for example, that we're setting
-      // up a prune before a second mark-step call by the loader
-      // after we've dropped out of the training loop or did
-      // a minibatch execution.
-      // Outputs would need to be explicitly restricted before that
-      // step marker, or nothing will be pruned, since the otuput
-      // pruning is reset for every step.
-      break;
-    }
-    Sentinel::GetSentinel()->PostmarkHash(state, tensors, coll);
-
-    po_data = std::move(RunPostOrder(*tensors, coll.indices));
-
-    if (prev_indicess_size) {
-      // should have changed, right?  otherwise, what's the point?
-=======
       // In the case that a graph rewrite resulted in no nodes,
       // simply drop out of the loop.
       break;
@@ -1684,7 +1655,6 @@
 
     if (prev_indicess_size) {
       // should have changed, right?  Otherwise, what's the point?
->>>>>>> ef6e975b
       TF_CHECK_NE(prev_indicess_size, coll.indices.size());
     }
     prev_indicess_size = coll.indices.size();
@@ -1692,11 +1662,7 @@
 
     coll.hash = xla::util::HashCombine(
         coll.hash, xla::util::Hash(po_data.parameter_sequence));
-<<<<<<< HEAD
-  } while (Sentinel::GetSentinel()->OnHashingComplete(state, tensors, coll));
-=======
   } while (Sentinel::GetSentinel()->OnHashingComplete(*state, tensors, coll));
->>>>>>> ef6e975b
   return std::move(po_data);
 }
 
