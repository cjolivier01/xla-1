from __future__ import print_function

import collections
import io
import sys
import os
import re
import threading
import time
import contextlib
import torch
import torch.nn.functional as F
import torch_xla
import torch_xla.core.xla_env_vars as xenv
import torch_xla.debug.metrics_saver as ms
import torch_xla.utils.utils as xu
import torch_xla.utils.keyd_queue as kq

REDUCE_SUM = 'sum'
REDUCE_MUL = 'mul'
REDUCE_AND = 'and'
REDUCE_OR = 'or'
REDUCE_MIN = 'min'
REDUCE_MAX = 'max'

_TLS = threading.local()


def is_xla_tensor(tensor):
  return tensor.device.type == 'xla'


def parse_xla_device(device):
  m = re.match(r'(CPU|TPU|GPU|WSE):(\d+)$', device)
  if m:
    return (m.group(1), int(m.group(2)))


def get_xla_supported_devices(devkind=None, max_devices=None):
  """Returns a list of supported devices of a given kind.

  Args:
    devkind (string..., optional): If specified, one of `TPU`, `GPU` or `CPU`
      (the 'GPU' XLA device is currently not implemented).
    max_devices (int, optional): The maximum number of devices to be returned of
      that kind.

  Returns:
    The list of device strings.
  """
  xla_devices = torch_xla._XLAC._xla_get_devices()
  devkind = devkind or ['TPU', 'GPU', 'CPU', 'WSE']
  for kind in devkind:
    kind_devices = []
    for i, device in enumerate(xla_devices):
      if re.match(kind + r':\d+$', device):
        kind_devices.append('xla:{}'.format(i))
    if kind_devices:
      return kind_devices[:max_devices] if max_devices else kind_devices


def xrt_world_size(defval=1):
  """Retrieves the number of devices which is taking part of the replication.

  Args:
    defval (int, optional): The default value to be returned in case there is no
      replication information available.
      Default: 1

  Returns:
    The number of devices which is taking part of the replication.
  """
  return xu.getenv_as(xenv.WORLD_SIZE, int, defval=defval)


def get_ordinal(defval=0):
  """Retrieves the replication ordinal of the current process.

  The ordinals range from 0 to `xrt_world_size()` minus 1.

  Args:
    defval (int, optional): The default value to be returned in case there is no
      replication information available.
      Default: 0

  Returns:
    The replication ordinal of the current process.
  """
  return xu.getenv_as(xenv.ORDINAL, int, defval=defval)


def get_local_ordinal(defval=0):
  """Retrieves the replication local ordinal of the current process.

  The local ordinals range from 0 to the number of local devices minus 1.

  Args:
    defval (int, optional): The default value to be returned in case there is no
      replication information available.
      Default: 0

  Returns:
    The replication local ordinal of the current process.
  """
  ordinal = xu.getenv_as(xenv.LOCAL_ORDINAL, int, defval=-1)
  if ordinal >= 0:
    return ordinal
  return getattr(_TLS, 'device_index', defval)


def is_master_ordinal(local=True):
  """Checks whether the current process is the master ordinal (0).

  Args:
    local (bool): Whether the local or global master ordinal should be checked.
      In case of multi-host replication, there is only one global master ordinal
      (host 0, device 0), while there are NUM_HOSTS local master ordinals.
      Default: True

  Returns:
    A boolean indicating whether the current process is the master ordinal.
  """
  ordinal = get_local_ordinal() if local else get_ordinal()
  return ordinal == 0


def master_print(*args, fd=sys.stdout, local=True, flush=False):
  if is_master_ordinal(local=local):
    print(*args, file=fd, flush=flush)


def xla_device(n=None, devkind=None):
  """Returns a given instance of an XLA device.

  Args:
    n (int, optional): The specific instance (ordinal) to be returned. If
      specified, the specific XLA device instance will be returned. Otherwise
      the first device of `devkind` will be returned.
    devkind (string..., optional): If specified, one of `TPU`, `GPU` or `CPU`
      (the 'GPU' XLA device is currently not implemented).

  Returns:
    A `torch.device` with the requested instance.
  """
  if n is None:
    devices = get_xla_supported_devices(
        devkind=[devkind] if devkind is not None else None)
    assert devices, 'No devices of {} kind'.format(devkind or 'ANY')
    # This is a utility API mainly called from tests or simple code which wants
    # to just have a single device to run on. Set the default device so that
    # the tensor barrier can work correctly and avoid growing graphs surprises.
    device = devices[0]
  else:
    device = 'xla:{}'.format(n)
  torch_xla._XLAC._xla_set_default_device(device)
  return torch.device(device)


def xla_real_devices(devices):
  xla_devices = torch_xla._XLAC._xla_get_devices()
  real_devices = []
  for device in devices:
    device_str = str(device)
    m = re.match(r'xla:(\d+)$', device_str)
    if m:
      real_devices.append(xla_devices[int(m.group(1))])
      continue
    xdev = parse_xla_device(device_str)
    if not xdev:
      raise RuntimeError('Invalid device format: {}'.format(device_str))
    real_devices.append(device_str)
  return real_devices


def xla_device_hw(device):
  """Returns the hardware type of the given device.

  Args:
    device (string or torch.device): The xla device that will be mapped to the
      real device.

  Returns:
    A string representation of the hardware type (`CPU`, `TPU`, `GPU`) of the
    given device.
  """
  real_device = xla_real_devices([str(device)])[0]
  return real_device.split(':')[0]


def xla_replication_devices(local_devices):
  real_devices = xla_real_devices(local_devices)
  device_types = set()
  for device in real_devices:
    xdev = parse_xla_device(device)
    device_types.add(xdev[0])
  if len(device_types) != 1:
    # No replication if the device set spawns multiple device types.
    raise RuntimeError(
        'Cannot replicate across different device types: devices={}/{}'.format(
            local_devices, real_devices))
  device_type = device_types.pop()
  kind_devices = get_xla_supported_devices(devkind=[device_type])
  if len(kind_devices) != len(local_devices):
    # Replication can only happen among all devices of one kind.
    raise RuntimeError(
        'Cannot replicate if number of devices ({}) is different from {}'.
        format(len(local_devices), len(kind_devices)))
  replication_devices = []
  for device in torch_xla._XLAC._xla_get_all_devices():
    xdev = parse_xla_device(device)
    if not xdev:
      raise RuntimeError('Invalid device format: {}'.format(device))
    if xdev[0] == device_type:
      replication_devices.append(device)
  return replication_devices


def unlazy(tensors):
  """Blocks the program until `tensors` are materialized.

  This API is for benchmarking, don't use it in real models.

  Args:
    tensors (List[torch.Tensor]): List of `torch.Tensor`s to materialize.
      For each Tensor `t` in the list, `t.device` must be an `xla` device.
  """
  torch_xla._XLAC._xla_sync_multi(tensors, devices=[], wait=True)


def set_replication(device, devices):
  device = str(device)
  devices = [str(x) for x in devices]
  if devices:
    replication_devices = xla_replication_devices(devices)
    torch_xla._XLAC._xla_set_replication_devices(replication_devices)
    _TLS.device_index = devices.index(device)
  else:
    torch_xla._XLAC._xla_set_replication_devices([])
    _TLS.device_index = 0
  _TLS.device = device
  _TLS.all_reduce_token = None
  torch_xla._XLAC._xla_set_default_device(device)


class RateTracker(object):

  def __init__(self, smooth_factor=None):
    self._smooth_factor = xu.getenv_as(
        'RATE_TRACKER_SMOOTHING', float,
        0.4) if smooth_factor is None else smooth_factor
    self._start_time = time.time()
    self._partial_time = self._start_time
    self._partial_count = 0.0
    self._partial_rate = None
    self._count = 0.0

  def _update(self, now, rate):
    self._partial_count += self._count
    self._count = 0.0
    self._partial_time = now
    self._partial_rate = rate

  def add(self, count):
    self._count += count

  def _smooth(self, current_rate):
    if self._partial_rate is None:
      smoothed_rate = current_rate
    else:
      smoothed_rate = ((1 - self._smooth_factor) * current_rate +
                       self._smooth_factor * self._partial_rate)
    return smoothed_rate

  def rate(self):
    now = time.time()
    delta = now - self._partial_time
    report_rate = 0.0
    if delta > 0:
      report_rate = self._smooth(self._count / delta)
      self._update(now, report_rate)
    return report_rate

  def global_rate(self):
    delta = time.time() - self._start_time
    count = self._partial_count + self._count
    return count / delta if delta > 0 else 0.0


class ToXlaTensorArena(object):

  def __init__(self, convert_fn, select_fn):
    self._convert_fn = convert_fn
    self._select_fn = select_fn
    self._tensors = []

  def _add(self, tensor):
    self._tensors.append(tensor)

  def _convert(self):
    self._index = 0
    if self._tensors:
      self._converted_tensors = self._convert_fn(self._tensors)
    else:
      self._converted_tensors = []

  def _get_converted_tensor(self):
    assert self._index < len(self._converted_tensors)
    new_tensor = self._converted_tensors[self._index]
    self._index += 1
    return new_tensor

  def _collect_tensors(self, inputs):

    def collect_fn(value):
      self._add(value)

    xu.for_each_instance(inputs, lambda x: self._select_fn(x), collect_fn)

  def _replace_tensors(self, inputs):

    def convert_fn(value):
      return self._get_converted_tensor()

    return xu.for_each_instance_rewrite(inputs, lambda x: self._select_fn(x),
                                        convert_fn)

  def transform(self, inputs):
    self._tensors = []
    self._collect_tensors(inputs)
    self._convert()
    return self._replace_tensors(inputs)


def check_view_sharing(obj):
  tensors = set()
  aliases = dict()

  def tensor_info(t):
    return '{}{}'.format(t.dtype, list(t.size()))

  def tensor_id(t):
    if is_xla_tensor(t):
      return torch_xla._XLAC._xla_get_tensor_id(t), 'xla'
    return id(t), 'torch'

  def alias_id(t):
    if is_xla_tensor(t):
      aid = torch_xla._XLAC._xla_get_tensor_view_alias_id(t)
      return None if aid == 0 else aid, 'xla'
    return t.storage().data_ptr(), 'torch'

  def check_object(obj):
    tid = tensor_id(obj)
    if tid not in tensors:
      tensors.add(tid)
      aid = alias_id(obj)
      if aid[0] is not None:
        if aid in aliases:
          oobj = aliases[aid]
          raise RuntimeError(
              'Tensor ID {} ({}) is sharing a view with tensor ID {} ({})'.
              format(tid, tensor_info(obj), tensor_id(oobj), tensor_info(oobj)))
        aliases[aid] = obj

  xu.for_each_instance(obj, lambda x: type(x) == torch.Tensor, check_object)


def _fetch_gradients(optimizer):
  gradients = []
  for param_group in optimizer.__getstate__()['param_groups']:
    for group, params in param_group.items():
      if group == 'params':
        for p in params:
          if isinstance(p, torch.Tensor) and p.grad is not None:
            gradients.append(p.grad.data)
  return gradients


def _get_all_reduce_token():
  token = getattr(_TLS, 'all_reduce_token', None)
  if token is None:
    token = torch_xla._XLAC._xla_create_token()
    _TLS.all_reduce_token = token
  return token


def all_reduce(reduce_type, inputs, scale=1.0, groups=None):
  """Performs an inplace reduce operation on the input tensor(s).

  Args:
    reduce_type (string): One of ``REDUCE_SUM``, ``REDUCE_MUL``, ``REDUCE_AND``,
      ``REDUCE_OR``, ``REDUCE_MIN`` and ``REDUCE_MIN``.
    inputs: Either a single `torch.Tensor` or a list of `torch.Tensor` to
      perform the all reduce op to.
    scale (float): A default scaling value to be applied after the reduce.
      Default: 1.0
    groups (list, optional): A list of list, representing the replica groups for
      the `all_reduce()` operation. Example: `[[0, 1, 2, 3], [4, 5, 6, 7]]`
        defines two groups, one with the `[0, 1, 2, 3]` replicas and one with
        the `[4, 5, 6, 7]` replicas. If `None` there will be only one group with
        all the replicas in it.
  Returns:
    If a single `torch.Tensor` is passed, the return value is a `torch.Tensor`
    holding the reduced value (across the replicas). If a list/tuple is passed,
    this function performs an inplace all-reduce op on the input tensors, and
    returns the list/tuple itself.
  """
  if isinstance(inputs, torch.Tensor):
    result = torch_xla._XLAC._xla_all_reduce(reduce_type, inputs,
                                             _get_all_reduce_token(), scale,
                                             groups or [])
    _TLS.all_reduce_token = result[1]
    return result[0]
  else:
    _TLS.all_reduce_token = torch_xla._XLAC._xla_all_reduce_inplace(
        reduce_type, inputs, _get_all_reduce_token(), scale, groups or [])
    return inputs


def all_gather(value, dim=0, groups=None):
  """Performs an all-gather operation along a given dimension.

  Args:
    value (torch.Tensor): The input tensor.
    dim (int): The gather dimension.
      Default: 0
    groups (list, optional): A list of list, representing the replica groups for
      the `all_gather()` operation. Example: `[[0, 1, 2, 3], [4, 5, 6, 7]]`
        defines two groups, one with the `[0, 1, 2, 3]` replicas and one with
        the `[4, 5, 6, 7]` replicas. If `None` there will be only one group with
        all the replicas in it.
  Returns:
    A tensor which has, in the ``dim`` dimension, all the values from the
    participating replicas.
  """
  if dim < 0:
    dim = value.dim() + dim
  size = value.size(dim)
  padding = [0] * (2 * value.dim())
  ordinal = get_ordinal()
  if groups is None:
    left, right = ordinal, xrt_world_size() - 1 - ordinal
  else:
    ordinals = dict()
    for g in groups:
      for i, x in enumerate(g):
        ordinals[x] = (i, len(g) - 1 - i)
    left, right = ordinals[ordinal]
  idx = value.dim() - 1 - dim
  padding[2 * idx] = left * size
  padding[2 * idx + 1] = right * size
  return all_reduce(REDUCE_SUM, F.pad(value, padding), groups=groups)


def all_to_all(value,
               split_dimension,
               concat_dimension,
               split_count,
               groups=None):
  """Performs an XLA `AllToAll()` operation on the input tensor.

  See: https://www.tensorflow.org/xla/operation_semantics#alltoall

  Args:
    value (torch.Tensor): The input tensor.
    split_dimension (int): The dimension upon which the split should happen.
    concat_dimension (int): The dimension upon which the concat should happen.
    split_count (int): The split count.
    groups (list, optional): A list of list, representing the replica groups for
      the `all_reduce()` operation. Example: `[[0, 1, 2, 3], [4, 5, 6, 7]]`
        defines two groups, one with the `[0, 1, 2, 3]` replicas and one with
        the `[4, 5, 6, 7]` replicas. If `None` there will be only one group with
        all the replicas in it.

  Returns:
    The result `torch.Tensor` of the `all_to_all()` operation.
  """
  result = torch_xla._XLAC._xla_all_to_all(value, _get_all_reduce_token(),
                                           split_dimension, concat_dimension,
                                           split_count, groups or [])
  _TLS.all_reduce_token = result[1]
  return result[0]


def collective_permute(value, pairs):
  """Performs a XLA `CollectivePermute()` operation on the input tensor.

  See: https://www.tensorflow.org/xla/operation_semantics#collectivepermute

  Args:
    value (torch.Tensor): The input tensor.
    pairs (list): A list of (source_replica_id, target_replica_id) pairs,
      representing the sender and receiver for the `collective_permute()`
      operation. Example: `[[0, 1], [1, 2], [2, 0]]` defines three pairs. The
        tensor will be send from replidca 0 to replidca 1, replidca 1 to
        replidca 2, and replidca 2 to replidca 0.

  Returns:
    The result `torch.Tensor` of the `collective_permute()` operation.
  """
  result = torch_xla._XLAC._xla_collective_permute(value,
                                                   _get_all_reduce_token(),
                                                   pairs)
  _TLS.all_reduce_token = result[1]
  return result[0]


def add_step_closure(closure, args=()):
  """Adds a closure to the list of the ones to be run at the end of the step.

  Many times during model training there is the need to print/report (print to
  console, post to tensorboard, etc...) information which require the content of
  intermediary tensors to be inspected.
  Inspecting different tensors content in different points of the model code
  requires many executions and typically causes performance issues.
  Adding a step closure will ensure that it will be run after the barrier, when
  all the live tensors will be already materialized to device data.
  Live tensors which will include the ones captured by the closure arguments.
  So using `add_step_closure()` will ensure a single execution will be
  performed, even when multiple closures are queued, requiring multiple tensors
  to be inspected.
  Step closures will be run sequentially in the order they have been queued.
  Note that even though using this API the execution will be optimized, it is
  advised to throttle the printing/reporting events once every N steps.

  Args:
    closure (callable): The function to be called.
    args (tuple): The arguments to be passed to the closure.
  """
  step_closures = getattr(_TLS, 'step_closures', None)
  if step_closures is None:
    step_closures = []
    _TLS.step_closures = step_closures
  step_closures.append(lambda a=args: closure(*a))


def _run_step_closures():
  step_closures = getattr(_TLS, 'step_closures', None)
  if step_closures is not None:
    _TLS.step_closures = []
    for closure in step_closures:
      closure()


def mark_step():
  if xu.getenv_as('XLA_EMIT_STEPLOG', bool, False):
    print('torch_xla.core.xla_model::mark_step', file=sys.stderr, flush=True)
  torch_xla._XLAC._xla_step_marker(
      torch_xla._XLAC._xla_get_default_device(), [],
      wait=xu.getenv_as('XLA_SYNC_WAIT', bool, False))
  # Only emit metrics from the first local device index, to avoid emitting the
  # same values from different threads.
  if is_master_ordinal():
    ms.save_metrics()
  _run_step_closures()
  _TLS.all_reduce_token = None


def wait_device_ops(devices=[]):
  """Waits for all the async operations on the given devices to complete.

  Args:
    devices (string..., optional): The devices whose async ops need to be waited
      for. If empty, all the local devices will be waited for.
  """
  torch_xla._XLAC._xla_wait_device_ops(devices=devices)


def reduce_gradients(optimizer, groups=None):
  """Reduces all the gradients handled by an optimizer.

  Args:
    optimizer (:class:`torch.Optimizer`): The `torch.Optimizer` instance
      containing the gradients to be reduced.
    groups (list, optional): A list of list, representing the replica groups for
      the `all_reduce()` operation. Example: `[[0, 1, 2, 3], [4, 5, 6, 7]]`
        defines two groups, one with the `[0, 1, 2, 3]` replicas and one with
        the `[4, 5, 6, 7]` replicas. If `None` there will be only one group with
        all the replicas in it.
  """
  count = torch_xla._XLAC._xla_get_replication_devices_count()
  if count > 1:
    gradients = _fetch_gradients(optimizer)
    all_reduce(REDUCE_SUM, gradients, scale=1.0 / count, groups=groups)


def _restrict_output_params(optimizer, loss, restrict_output_params):
  """
  Optionally restrict outputs to loass and final weight updates as
  well as whatever other tensors are given (if restrict_output_params is a list
  of tensors rather than a boolean)
  :param optimizer: The optimizer
  :param restrict_output_params: boolean or list of additional outputs
  :return:
  """
  if restrict_output_params:
    if not hasattr(optimizer, '_ptxla_local_step'):
      optimizer._ptxla_local_step = 1
    else:
      optimizer._ptxla_local_step += 1
    if optimizer._ptxla_local_step == 1:
      mark_step()  # compute grads
    for group in optimizer.param_groups:
      if isinstance(group, dict) and 'params' in group:
        model_parameters = group['params']
        if isinstance(model_parameters, list):
            outputs = [loss] + model_parameters
            if isinstance(restrict_output_params, list):
              outputs.append(restrict_output_params)
            if outputs:
              torch_xla._XLAC._xla_set_outputs(outputs, append=False)
        break


def optimizer_step(optimizer, barrier=False, optimizer_args={}, groups=None, restrict_output_params=False):
  """Run the provided optimizer step and issue the XLA device step computation.

  Args:
    optimizer (:class:`torch.Optimizer`): The `torch.Optimizer` instance whose
      `step()` function needs to be called. The `step()` function will be called
      with the `optimizer_args` named arguments.
    barrier (bool, optional): Whether the XLA tensor barrier should be issued in
      this API. If using the PyTorch XLA `ParallelLoader` or `DataParallel`
      support, this is not necessary as the barrier will be issued by the XLA
      data loader iterator `next()` call.
      Default: False
    optimizer_args (dict, optional): Named arguments dictionary for the
      `optimizer.step()` call.
    groups (list, optional): A list of list, representing the replica groups for
      the `all_reduce()` operation. Example: `[[0, 1, 2, 3], [4, 5, 6, 7]]`
        defines two groups, one with the `[0, 1, 2, 3]` replicas and one with
        the `[4, 5, 6, 7]` replicas. If `None` there will be only one group with
        all the replicas in it.

  Returns:
    The same value returned by the `optimizer.step()` call.
  """
  if restrict_output_params:
    reduce_gradients(optimizer, groups=groups)

  loss = optimizer.step(**optimizer_args)

  _restrict_output_params(optimizer, loss, restrict_output_params)
  if barrier:
    mark_step()
  return loss


def save(data, file_or_path, master_only=True, global_master=False):
  """Saves the input data into a file.

  The saved data is transferred to PyTorch CPU device before being saved, so a
  following `torch.load()` will load CPU data.
  Care must be taken when working with views. Instead of saving views it's
  recommended that you recreate them after the tensors have been loaded and
  moved to their destination device(s).

  Args:
    data: The input data to be saved. Any nested combination of Python objects
      (list, tuples, sets, dicts, ...).
    file_or_path: The destination for the data saving operation. Either a file
      path or a Python file object. If `master_only` is ``False`` the path or
      file objects must point to different destinations as otherwise all the
      writes from the same host will override each other.
    master_only (bool, optional): Whether only the master device should save the
      data. If False, the `file_or_path` argument should be a different file or
      path for each of the ordinals taking part to the replication, otherwise
      all the replicas on the same host will be writing to the same location.
      Default: True
    global_master (bool, optional): When ``master_only`` is ``True`` this flag
      controls whether every host's master (if ``global_master`` is ``False``)
      saves the content, or only the global master (ordinal 0).
      Default: False
  """
  should_write_data = not master_only or is_master_ordinal(
      local=not global_master)

  cpu_data = _maybe_convert_to_cpu(data, convert=should_write_data)
  if should_write_data:
    torch.save(cpu_data, file_or_path)
  rendezvous('torch_xla.core.xla_model.save')


def _maybe_convert_to_cpu(data, convert=True):

  def convert_fn(tensors):
    torch_xla._XLAC._xla_sync_multi(
        tensors, devices=[], wait=True, sync_xla_data=True)
    if not convert:
      return tensors
    return torch_xla._XLAC._xla_get_cpu_tensors(tensors)

  def select_fn(v):
    return type(v) == torch.Tensor and is_xla_tensor(v)

  return ToXlaTensorArena(convert_fn, select_fn).transform(data)


def send_cpu_data_to_device(data, device):

  def convert_fn(tensors):
    devices = [str(device)] * len(tensors)
    return torch_xla._XLAC._xla_tensors_from_aten(tensors, devices)

  def select_fn(v):
    return type(v) == torch.Tensor and v.device.type == 'cpu'

  return ToXlaTensorArena(convert_fn, select_fn).transform(data)


def rendezvous(tag, payload=b'', replicas=[]):
  """Waits for all the mesh clients to reach the named rendezvous.

  Args:
    tag (string): The name of the rendezvous to join.
    payload (bytes, optional): The payload to be sent to the rendezvous.
    replicas (list, int): The replica ordinals taking part of the rendezvous.
      Empty means all replicas in the mesh.
      Default: []

  Returns:
    The payloads exchanged by all the other cores, with the payload of core
    ordinal `i` at position `i` in the returned tuple.
  """
  return torch_xla._XLAC._xla_rendezvous(get_ordinal(), tag, payload, replicas)


def do_on_ordinals(target, data=(), ordinals=(0,)):
  """Runs a function only on a given set of ordinals.

  Args:
    target (callable): The function to be run on `ordinals`.
    data: Any input data for the `target` function which contains tensors. All
      the XLA tensors used by the `target` function must be passed in this
      argument. Every other data used by the function can be captured by the
      Python interpreter as usual.
      Default: ()
    ordinals (list, int): The list/set of ordinals where the `target` function
      should run.
      Default: (0,)

  Returns:
    In the ordinals that ran the `target` function, the function return value,
    otherwise `None`.
  """
  running = get_ordinal() in ordinals
  cpu_data = _maybe_convert_to_cpu(data, convert=running)
  if running:
    result = target(*cpu_data)
  else:
    result = None
  rendezvous('torch_xla.core.xla_model.do_on_ordinals')
  return result


def mesh_reduce(tag, data, reduce_fn):
  """Performs an out-of-graph client mesh reduction.

  Args:
    tag (string): The name of the rendezvous to join.
    data: The data to be reduced. The `reduce_fn` callable will receive a list
      with the copies of the same data coming from all the mesh client processes
      (one per core).
    reduce_fn (callable): A function which receives a list of `data`-like
      objects and returns the reduced result.

  Returns:
    The reduced value.
  """
  cpu_data = _maybe_convert_to_cpu(data)
  bio = io.BytesIO()
  torch.save(cpu_data, bio)
  xdata = rendezvous(tag, bio.getvalue())
  xldata = []
  for xd in xdata:
    xbio = io.BytesIO(xd)
    xldata.append(torch.load(xbio))
  return reduce_fn(xldata) if xldata else cpu_data


def set_rng_state(seed, device=None):
  """Sets the random number generator state.

  Args:
    seed (integer): The state to be set.
    device (string, optional): The device where the RNG state needs to be set.
      If missing the default device seed will be set.
  """
  if device is None:
    device = torch_xla._XLAC._xla_get_default_device()
  torch_xla._XLAC._xla_set_rng_seed(seed, str(device) if device else '')


def get_rng_state(device=None):
  """Gets the current running random number generator state.

  Args:
    device (string, optional): The device whose RNG state needs to be retrieved.
      If missing the default device seed will be set.

  Returns:
    The RNG state, as integer.
  """
  if device is None:
    device = torch_xla._XLAC._xla_get_default_device()
  return torch_xla._XLAC._xla_get_rng_seed(str(device) if device else '')

<<<<<<< HEAD
_PY_STATE_IN_TRAIN_LOOP = 1
_PY_STATE_IN_DATA_BATCH = 2
_PY_STATE_IN_OPTIMIZER_STEP = 3
_PY_STATE_IN_DEBUG = 4

@contextlib.contextmanager
def in_train_loop(set_python_state=True):
  """
  Yields:
      None.
  """
  if set_python_state:
    torch_xla._XLAC._xla_push_python_state(_PY_STATE_IN_TRAIN_LOOP)
  try:
    yield
  finally:
    if set_python_state:
      torch_xla._XLAC._xla_pop_python_state()


@contextlib.contextmanager
def in_data_batch():
  """
  Yields:
      None.
  """
  torch_xla._XLAC._xla_push_python_state(_PY_STATE_IN_DATA_BATCH)
  try:
    yield
  finally:
    torch_xla._XLAC._xla_pop_python_state()


@contextlib.contextmanager
def in_optimizer_step():
  """
  Yields:
      None.
  """
  torch_xla._XLAC._xla_push_python_state(_PY_STATE_IN_OPTIMIZER_STEP)
  try:
    yield
  finally:
    torch_xla._XLAC._xla_pop_python_state()


@contextlib.contextmanager
def in_py_debug():
  """
  Yields:
      None.
  """
  torch_xla._XLAC._xla_push_python_state(_PY_STATE_IN_DEBUG)
  try:
    yield
  finally:
    torch_xla._XLAC._xla_pop_python_state()

@contextlib.contextmanager
def push_ir_scope(scope_text, enabled=True):
  """
  Yields:
      None.
  """
  if enabled:
    torch_xla._XLAC._xla_push_ir_scope(scope_text)
  try:
    yield
  finally:
    if enabled:
      torch_xla._XLAC._xla_pop_ir_scope()
=======

def get_memory_info(device):
  """Retrieves the device memory information.

  Args:
    device (string): The device whose memory information are requested.

  Returns:
    A dictionary with `kb_free` (free memory in KB) and `kb_total` (total
    memory in KB) keys.
  """
  return torch_xla._XLAC._xla_memory_info(str(device))
>>>>>>> 30b65e96
<|MERGE_RESOLUTION|>--- conflicted
+++ resolved
@@ -805,7 +805,6 @@
     device = torch_xla._XLAC._xla_get_default_device()
   return torch_xla._XLAC._xla_get_rng_seed(str(device) if device else '')
 
-<<<<<<< HEAD
 _PY_STATE_IN_TRAIN_LOOP = 1
 _PY_STATE_IN_DATA_BATCH = 2
 _PY_STATE_IN_OPTIMIZER_STEP = 3
@@ -877,7 +876,6 @@
   finally:
     if enabled:
       torch_xla._XLAC._xla_pop_ir_scope()
-=======
 
 def get_memory_info(device):
   """Retrieves the device memory information.
@@ -889,5 +887,4 @@
     A dictionary with `kb_free` (free memory in KB) and `kb_total` (total
     memory in KB) keys.
   """
-  return torch_xla._XLAC._xla_memory_info(str(device))
->>>>>>> 30b65e96
+  return torch_xla._XLAC._xla_memory_info(str(device))