--- conflicted
+++ resolved
@@ -133,13 +133,8 @@
   Returns:
     The list of device strings.
   """
-<<<<<<< HEAD
-  xla_devices = torch_xla._XLAC._xla_get_devices()
+  xla_devices = _DEVICES.value
   devkind = devkind or ['TPU', 'GPU', 'CPU', 'WSE']
-=======
-  xla_devices = _DEVICES.value
-  devkind = devkind or ['TPU', 'GPU', 'CPU']
->>>>>>> fc79ec0a
   for kind in devkind:
     kind_devices = []
     for i, device in enumerate(xla_devices):
