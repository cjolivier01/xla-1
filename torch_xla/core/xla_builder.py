from __future__ import division
from __future__ import print_function

import torch
import torch_xla


class Type:
  F32 = 'f32'
  F64 = 'f64'
  BF16 = 'bf16'
  F16 = 'f16'
  U8 = 'u8'
  S8 = 's8'
  U16 = 'u16'
  S16 = 's16'
  U32 = 'u32'
  S32 = 's32'
  U64 = 'u64'
  S64 = 's64'
  C64 = 'c64'
  C128 = 'c128'
  PRED = 'pred'


_XLA_PT_TYPE_MAP = {
    Type.F32: torch.float32,
    Type.F64: torch.float64,
    Type.BF16: torch.bfloat16,
    Type.F16: torch.float16,
    Type.U8: torch.uint8,
    Type.S8: torch.int8,
    Type.U16: torch.int16,
    Type.S16: torch.int16,
    Type.U32: torch.int32,
    Type.S32: torch.int32,
    Type.U64: torch.int64,
    Type.S64: torch.int64,
    Type.C64: torch.complex64,
    Type.C128: torch.complex128,
    Type.PRED: torch.bool,
}


class Shape(object):
  """Wraps a core XLA shape object to provide a more friendly API."""

  def __init__(self, shape):
    self._shape = shape

  @classmethod
  def create(cls, dtype, sizes, dynamic_dimensions=None):
    if dynamic_dimensions is None:
      return Shape({'type': str(dtype), 'sizes': tuple(sizes)})
    return Shape({
        'type': str(dtype),
        'sizes': tuple(sizes),
        'dynamic_dimensions': tuple(dynamic_dimensions)
    })

  @property
  def shape(self):
    return self._shape

  def is_tuple(self):
    return isinstance(self._shape, (list, tuple))

  def tuple_size(self):
    assert self.is_tuple()
    return len(self._shape)

  def tuple_shape(self, index):
    assert self.is_tuple()
    return self._shape[index]

  def is_dynamic(self):
    assert not self.is_tuple()
    return 'dynamic_dimensions' in self._shape

  def as_scalar(self):
    return Shape.create(self.dtype, ())

  @property
  def rank(self):
    assert not self.is_tuple()
    return len(self._shape['sizes'])

  @property
  def sizes(self):
    assert not self.is_tuple()
    return self._shape['sizes']

  @property
  def dynamic_dimensions(self):
    assert not self.is_tuple()
    return self._shape.get('dynamic_dimensions', None)

  @property
  def dtype(self):
    assert not self.is_tuple()
    return self._shape['type']


class Op(object):
  """Wraps an `xla::XlaOp` XLA core operation and provide APIs to build them.

  The APIs exposed by this class are close to an exact match of the API
  documented here:

    https://www.tensorflow.org/xla/operation_semantics

  And here:

    https://github.com/tensorflow/tensorflow/blob/master/tensorflow/compiler/xla/client/xla_builder.h

  Args:
    op (_XLAC.XlaOp): The core XLA operation wrapped.
  """

  def __init__(self, op):
    self.op = op

  def shape(self):
    return Shape(torch_xla._XLAC._xla_op_shape(self.op))

  def builder(self):
    return torch_xla._XLAC._xla_op_builder(self.op)

  def build(self, name):
    return torch_xla._XLAC._xla_op_build(name, self.op)

  def __add__(self, rhs):
    return mkop('Add', (self.op, rhs.op))

  def __sub__(self, rhs):
    return mkop('Sub', (self.op, rhs.op))

  def __mul__(self, rhs):
    return mkop('Mul', (self.op, rhs.op))

  def __matmul__(self, rhs):
    return mkop('Dot', (self.op, rhs.op))

  def __truediv__(self, rhs):
    return mkop('Div', (self.op, rhs.op))

  def __pow__(self, rhs):
    return mkop('Pow', (self.op, rhs.op))

  def __mod__(self, rhs):
    return mkop('Rem', (self.op, rhs.op))

  def __neg__(self):
    return mkop('Neg', (self.op,))

  def __not__(self):
    return mkop('Not', (self.op,))

  def __and__(self, rhs):
    return mkop('And', (self.op, rhs.op))

  def __or__(self, rhs):
    return mkop('Or', (self.op, rhs.op))

  def __xor__(self, rhs):
    return mkop('Xor', (self.op, rhs.op))

  def __eq__(self, rhs):
    return mkop('Eq', (self.op, rhs.op))

  def __ne__(self, rhs):
    return mkop('Ne', (self.op, rhs.op))

  def __le__(self, rhs):
    return mkop('Le', (self.op, rhs.op))

  def __lt__(self, rhs):
    return mkop('Lt', (self.op, rhs.op))

  def __ge__(self, rhs):
    return mkop('Ge', (self.op, rhs.op))

  def __gt__(self, rhs):
    return mkop('Gt', (self.op, rhs.op))

  def __lshift__(self, rhs):
    return mkop('ShiftLeft', (self.op, rhs.op))

  def __rshift__(self, rhs):
    return mkop('ShiftRight', (self.op, rhs.op))

  def reshape(self, sizes, dimensions=None, inferred_dimension=None):
    return mkop(
        'Reshape', (self.op,),
        sizes=sizes,
        dimensions=dimensions,
        inferred_dimension=inferred_dimension)

  def dynamic_reshape(self, sizes):
    return mkop('DynamicReshape', (self.op,), sizes=sizes)

  def broadcast(self, sizes):
    return mkop('Broadcast', (self.op,), sizes=sizes)

  def broadcast_in_dim(self, sizes, dimensions):
    return mkop(
        'BroadcastInDim', (self.op,), sizes=sizes, dimensions=dimensions)

  def slice(self, start_indices, limit_indices, strides=None):
    if strides is None:
      strides = [1] * len(start_indices)
    return mkop(
        'Slice', (self.op,),
        start_indices=start_indices,
        limit_indices=limit_indices,
        strides=strides)

  def slice_in_dim(self, start_index, limit_index, dimno, stride=1):
    return mkop(
        'SliceInDim', (self.op,),
        start_index=start_index,
        limit_index=limit_index,
        dimno=dimno,
        stride=stride)

  def dynamic_slice(self, start_indices, slice_sizes):
    start_indices = [x.op for x in start_indices]
    return mkop(
        'DynamicSlice', (self.op,),
        start_indices=start_indices,
        slice_sizes=slice_sizes)

  def dynamic_update_slice(self, update, start_indices):
    start_indices = [x.op for x in start_indices]
    return mkop(
        'DynamicUpdateSlice', (self.op, update.op), start_indices=start_indices)

  def gather(self,
             start_indices,
             offset_dims,
             collapsed_slice_dims,
             start_index_map,
             index_vector_dim,
             indices_are_sorted=None):
    return mkop(
        'Gather', (self.op, start_indices.op),
        offset_dims=offset_dims,
        collapsed_slice_dims=collapsed_slice_dims,
        start_index_map=start_index_map,
        index_vector_dim=index_vector_dim,
        indices_are_sorted=indices_are_sorted)

  def scatter(self,
              scatter_indices,
              updates,
              update_window_dims,
              inserted_window_dims,
              index_vector_dim,
              indices_are_sorted=None,
              unique_indices=None):
    return mkop(
        'Scatter', (self.op, scatter_indices.op, updates.op),
        update_window_dims=update_window_dims,
        inserted_window_dims=inserted_window_dims,
        index_vector_dim=index_vector_dim,
        indices_are_sorted=indices_are_sorted,
        unique_indices=unique_indices)

  def conv(self,
           kernel,
           window_strides,
           feature_group_count=1,
           batch_group_count=1,
           padding='valid',
           precision_config=None):
    return mkop(
        'Conv', (self.op, kernel.op),
        window_strides=window_strides,
        feature_group_count=feature_group_count,
        batch_group_count=batch_group_count,
        padding=padding,
        precision_config=precision_config)

  def conv_with_general_padding(self,
                                kernel,
                                window_strides,
                                padding,
                                feature_group_count=1,
                                batch_group_count=1,
                                precision_config=None):
    return mkop(
        'ConvWithGeneralPadding', (self.op, kernel.op),
        window_strides=window_strides,
        feature_group_count=feature_group_count,
        batch_group_count=batch_group_count,
        padding=padding,
        precision_config=precision_config)

  def conv_with_general_dimensions(self,
                                   kernel,
                                   window_strides,
                                   input_batch_dimension,
                                   input_feature_dimension,
                                   kernel_input_feature_dimension,
                                   kernel_output_feature_dimension,
                                   output_batch_dimension,
                                   output_feature_dimension,
                                   input_spatial_dimensions,
                                   kernel_spatial_dimensions,
                                   output_spatial_dimensions,
                                   padding='valid',
                                   feature_group_count=1,
                                   batch_group_count=1,
                                   precision_config=None):
    return mkop(
        'ConvWithGeneralDimensions', (self.op, kernel.op),
        window_strides=window_strides,
        input_batch_dimension=input_batch_dimension,
        input_feature_dimension=input_feature_dimension,
        kernel_input_feature_dimension=kernel_input_feature_dimension,
        kernel_output_feature_dimension=kernel_output_feature_dimension,
        output_batch_dimension=output_batch_dimension,
        output_feature_dimension=output_feature_dimension,
        input_spatial_dimensions=input_spatial_dimensions,
        kernel_spatial_dimensions=kernel_spatial_dimensions,
        output_spatial_dimensions=output_spatial_dimensions,
        feature_group_count=feature_group_count,
        batch_group_count=batch_group_count,
        padding=padding,
        precision_config=precision_config)

  def conv_general(self,
                   kernel,
                   window_strides,
                   padding,
                   input_batch_dimension,
                   input_feature_dimension,
                   kernel_input_feature_dimension,
                   kernel_output_feature_dimension,
                   output_batch_dimension,
                   output_feature_dimension,
                   input_spatial_dimensions,
                   kernel_spatial_dimensions,
                   output_spatial_dimensions,
                   feature_group_count=1,
                   batch_group_count=1,
                   precision_config=None):
    return mkop(
        'ConvGeneral', (self.op, kernel.op),
        window_strides=window_strides,
        padding=padding,
        input_batch_dimension=input_batch_dimension,
        input_feature_dimension=input_feature_dimension,
        kernel_input_feature_dimension=kernel_input_feature_dimension,
        kernel_output_feature_dimension=kernel_output_feature_dimension,
        output_batch_dimension=output_batch_dimension,
        output_feature_dimension=output_feature_dimension,
        input_spatial_dimensions=input_spatial_dimensions,
        kernel_spatial_dimensions=kernel_spatial_dimensions,
        output_spatial_dimensions=output_spatial_dimensions,
        feature_group_count=feature_group_count,
        batch_group_count=batch_group_count,
        precision_config=precision_config)

  def conv_general_dilated(self,
                           kernel,
                           window_strides,
                           padding,
                           lhs_dilation,
                           rhs_dilation,
                           input_batch_dimension,
                           input_feature_dimension,
                           kernel_input_feature_dimension,
                           kernel_output_feature_dimension,
                           output_batch_dimension,
                           output_feature_dimension,
                           input_spatial_dimensions,
                           kernel_spatial_dimensions,
                           output_spatial_dimensions,
                           feature_group_count=1,
                           batch_group_count=1,
                           precision_config=None):
    return mkop(
        'ConvGeneralDilated', (self.op, kernel.op),
        window_strides=window_strides,
        padding=padding,
        lhs_dilation=lhs_dilation,
        rhs_dilation=rhs_dilation,
        input_batch_dimension=input_batch_dimension,
        input_feature_dimension=input_feature_dimension,
        kernel_input_feature_dimension=kernel_input_feature_dimension,
        kernel_output_feature_dimension=kernel_output_feature_dimension,
        output_batch_dimension=output_batch_dimension,
        output_feature_dimension=output_feature_dimension,
        input_spatial_dimensions=input_spatial_dimensions,
        kernel_spatial_dimensions=kernel_spatial_dimensions,
        output_spatial_dimensions=output_spatial_dimensions,
        feature_group_count=feature_group_count,
        batch_group_count=batch_group_count,
        precision_config=precision_config)

  def cast(self, to_type):
    return mkop('Convert', (self.op,), to_type=to_type)

  def bitcast(self, to_type):
    return mkop('BitcastConvert', (self.op,), to_type=to_type)

  def pad(self, value, config):
    return mkop('Pad', (self.op, value.op), config=config)

  def select_and_scatter(self,
                         source,
                         init_value,
                         window_dimensions,
                         window_strides,
                         select_computation,
                         scatter_computation,
                         padding='valid'):
    scalar_shape = self.shape().as_scalar()
    select_computation = Op.make_computation('Select', select_computation,
                                             (scalar_shape, scalar_shape))
    scatter_computation = Op.make_computation('Scatter', scatter_computation,
                                              (scalar_shape, scalar_shape))
    return mkop(
        'SelectAndScatter', (self.op, source.op, init_value.op),
        window_dimensions=window_dimensions,
        window_strides=window_strides,
        select_computation=select_computation,
        scatter_computation=scatter_computation)

  def reduce(self, init_value, computation, dimensions):
    scalar_shape = self.shape().as_scalar()
    computation = Op.make_computation('Reduce', computation,
                                      (scalar_shape, scalar_shape))
    return mkop(
        'Reduce', (self.op, init_value.op),
        computation=computation,
        dimensions=dimensions)

  def reduce_all(self, init_value, computation):
    scalar_shape = self.shape().as_scalar()
    computation = Op.make_computation('ReduceAll', computation,
                                      (scalar_shape, scalar_shape))
    return mkop('ReduceAll', (self.op, init_value.op), computation=computation)

  def reduce_window(self,
                    init_value,
                    computation,
                    window_dimensions,
                    window_strides,
                    padding='valid'):
    scalar_shape = self.shape().as_scalar()
    computation = Op.make_computation('ReduceWindow', computation,
                                      (scalar_shape, scalar_shape))
    return mkop(
        'ReduceWindow', (self.op, init_value.op),
        computation=computation,
        window_dimensions=window_dimensions,
        window_strides=window_strides,
        padding=padding)

  def select(self, true_value, false_value):
    return mkop('Select', (self.op, true_value.op, false_value.op))

  def transpose(self, permutation):
    return mkop('Transpose', (self.op,), permutation=permutation)

  def clamp(self, min_value, max_value):
    return mkop('Clamp', (self.op, min_value.op, max_value.op))

<<<<<<< HEAD
=======
  def get_tuple_element(self, index):
    return mkop('GetTupleElement', (self.op,), index=index)

  def conditional(self, true_operand, false_operand, true_computation,
                  false_computation):
    true_computation = Op.make_computation('CondTrue', true_computation,
                                           (true_operand,))
    false_computation = Op.make_computation('CondFalse', false_computation,
                                            (false_operand,))
    return mkop(
        'Conditional', (self.op, true_operand.op, false_operand.op),
        true_computation=true_computation,
        false_computation=false_computation)

  @classmethod
  def wrap_function(cls, fn):

    def wrapper(*args, **kwargs):
      if len(args) == 1:
        arg = args[0]
        shape = arg.shape()
        if shape.is_tuple():
          args = [
              arg.get_tuple_element(i) for i in range(0, shape.tuple_size())
          ]
      result = fn(*args, **kwargs)
      return Op.tuple(result) if isinstance(result, (tuple, list)) else result

    return wrapper

  @classmethod
  def make_computation(cls, name, computation, args_or_shapes, **kwargs):
    if not callable(computation):
      return computation
    shapes = []
    for arg in args_or_shapes:
      shapes.append(arg if isinstance(arg, Shape) else arg.shape())
    return create_computation(name, Op.wrap_function(computation), shapes,
                              **kwargs)

  def mkconditional(self, ops, true_fn, false_fn, **kwargs):
    input_tuple = Op.tuple(ops)
    return self.conditional(input_tuple, input_tuple, true_fn, false_fn)

  def while_loop(self, condition_computation, body_computation):
    condition_computation = Op.make_computation('Condition',
                                                condition_computation, (self,))
    body_computation = Op.make_computation('Body', body_computation, (self,))
    return mkop(
        'While', (self.op,),
        condition_computation=condition_computation,
        body_computation=body_computation)

  @classmethod
  def mkwhile(self, ops, condition_fn, body_fn, **kwargs):
    input_tuple = Op.tuple(ops)
    return input_tuple.while_loop(
        condition_computation=condition_fn, body_computation=body_fn)

  def get_dimension_size(self, dimension):
    return mkop('GetDimensionSize', (self.op,), dimension=dimension)

  def set_dimension_size(self, size, dimension):
    return mkop('SetDimensionSize', (self.op, size.op), dimension=dimension)

  def rev(self, dimensions):
    return mkop('Rev', (self.op,), dimensions=dimensions)

>>>>>>> a53987ac
  def acos(self):
    return mkop('Acos', (self.op,))

  def asin(self):
    return mkop('Asin', (self.op,))

  def atan(self):
    return mkop('Atan', (self.op,))

  def ceil(self):
    return mkop('Ceil', (self.op,))

  def cos(self):
    return mkop('Cos', (self.op,))

  def cosh(self):
    return mkop('Cosh', (self.op,))

  def erf(self):
    return mkop('Erf', (self.op,))

  def erfc(self):
    return mkop('Erfc', (self.op,))

  def erfinf(self):
    return mkop('ErfInv', (self.op,))

  def exp(self):
    return mkop('Exp', (self.op,))

  def expm1(self):
    return mkop('Expm1', (self.op,))

  def floor(self):
    return mkop('Floor', (self.op,))

  def log(self):
    return mkop('Log', (self.op,))

  def log1p(self):
    return mkop('Log1p', (self.op,))

  def sqrt(self):
    return mkop('Sqrt', (self.op,))

  def real(self):
    return mkop('Real', (self.op,))

  def imag(self):
    return mkop('Imag', (self.op,))

  def clz(self):
    return mkop('Clz', (self.op,))

  def conj(self):
    return mkop('Conj', (self.op,))

  def rsqrt(self):
    return mkop('Rsqrt', (self.op,))

  def sin(self):
    return mkop('Sin', (self.op,))

  def sinh(self):
    return mkop('Sinh', (self.op,))

  def tan(self):
    return mkop('Tan', (self.op,))

  def tanh(self):
    return mkop('Tanh', (self.op,))

  def atan2(self, other):
    return mkop('Atan2', (self.op, other.op))

  def max(self, other):
    return mkop('Max', (self.op, other.op))

  def min(self, other):
    return mkop('Min', (self.op, other.op))

  def scalar_like(self, value):
    shape = self.shape()
    v = Op.scalar(self.builder(), value, dtype=shape.dtype)
    return v.broadcast(shape.sizes)

  def zeros_like(self):
    return self.scalar_like(0)

  def ones_like(self):
    return self.scalar_like(1)

  @classmethod
  def _extract_xla_ops(cls, ops):
    return [x.op for x in ops]

  @classmethod
  def tuple(cls, ops, builder=None):
    return mkop('Tuple', Op._extract_xla_ops(ops), builder=builder)

  @classmethod
  def concat_in_dim(cls, ops, dimension, builder=None):
    return mkop(
        'ConcatInDim',
        Op._extract_xla_ops(ops),
        builder=builder,
        dimension=dimension)

  @classmethod
  def call(cls, computation, ops, builder=None):
    computation = Op.make_computation('Call', computation, ops)
    return mkop(
        'Call',
        Op._extract_xla_ops(ops),
        computation=computation,
        builder=builder)

  @classmethod
  def constant(cls, builder, value):
    return mkleaf('Constant', builder, value=value)

  @classmethod
  def scalar(cls, builder, value, dtype=None):
    return mkleaf(
        'Constant',
        builder,
        value=torch.tensor(value, dtype=cls.to_torch_type(dtype)))

  @classmethod
  def zero(cls, builder, dtype=None):
    return cls.scalar(builder, 0, dtype=dtype)

  @classmethod
  def one(cls, builder, dtype=None):
    return cls.scalar(builder, 1, dtype=dtype)

  @classmethod
  def iota(cls, builder, shape, iota_dimension):
    return mkleaf(
        'Iota', builder, shape=shape.shape, iota_dimension=iota_dimension)

  @classmethod
  def sort(cls, ops, comparator, dimension=None, is_stable=None):
    return mkop(
        'Sort',
        Op._extract_xla_ops(ops),
        comparator=comparator,
        dimension=dimension,
        is_stable=is_stable)

  @classmethod
  def map(cls, ops, computation, dimensions, static_operands=(), builder=None):
    return mkop(
        'Map',
        Op._extract_xla_ops(ops),
        builder=builder,
        computation=computation,
        dimensions=dimensions,
        static_operands=Op._extract_xla_ops(static_operands))

  @classmethod
  def to_torch_type(cls, dtype):
    return _XLA_PT_TYPE_MAP[dtype] if dtype else torch.float32


def create_builder(name):
  return torch_xla._XLAC._xla_op_create_builder(name)


def mkshape(dtype, sizes, dynamic_dimensions=None):
  return Shape.create(dtype, sizes, dynamic_dimensions=dynamic_dimensions)


def mkop(name, ops, **kwargs):
  builder = kwargs.get('builder', None)
  if builder is None:
    assert ops
    builder = torch_xla._XLAC._xla_op_builder(ops[0])
  return Op(torch_xla._XLAC._xla_op_create(builder, name, ops, kwargs))


def mkleaf(name, builder, **kwargs):
  return Op(torch_xla._XLAC._xla_op_create(builder, name, (), kwargs))


def mkparam(builder, param_no, shape):
  return Op(torch_xla._XLAC._xla_op_param(builder, param_no, shape.shape))


def tensor_shape(tensor, device=''):
  if isinstance(tensor, (list, tuple)):
    return [
        Shape(torch_xla._XLAC._xla_op_tensor_shape(t, device)) for t in tensor
    ]
  return Shape(torch_xla._XLAC._xla_op_tensor_shape(tensor, device))


def create_computation(name, fn, shapes, **kwargs):
  builder = create_builder(name)
  params = []
  for shape in shapes:
    p = mkparam(builder, len(params), shape)
    params.append(p)

  root = fn(*params, **kwargs)
  return root.build(name)


def computation_from_module_proto(name, proto):
  return torch_xla._XLAC._xla_op_computation_from_module_proto(name, proto)


def get_computation_hlo(computation):
  return torch_xla._XLAC._xla_computation_text(computation)<|MERGE_RESOLUTION|>--- conflicted
+++ resolved
@@ -468,8 +468,6 @@
   def clamp(self, min_value, max_value):
     return mkop('Clamp', (self.op, min_value.op, max_value.op))
 
-<<<<<<< HEAD
-=======
   def get_tuple_element(self, index):
     return mkop('GetTupleElement', (self.op,), index=index)
 
@@ -538,7 +536,6 @@
   def rev(self, dimensions):
     return mkop('Rev', (self.op,), dimensions=dimensions)
 
->>>>>>> a53987ac
   def acos(self):
     return mkop('Acos', (self.op,))
 
