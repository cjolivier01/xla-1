#!/usr/bin/env bash
#exit 0
set -ex

CMD="${1:-install}"

cd "$(dirname "$0")"
PWD=`printf "%q\n" "$(pwd)"`
BASE_DIR="$PWD"
echo $BASE_DIR
THIRD_PARTY_DIR="$BASE_DIR/third_party"

MODE="opt"
if [[ "$XLA_DEBUG" == "1" ]]; then
  MODE="dbg"
fi

VERBOSE=
if [[ "$XLA_BAZEL_VERBOSE" == "1" ]]; then
  VERBOSE="-s"
fi

MAX_JOBS=
if [[ "$XLA_CUDA" == "1" ]] && [[ "$CLOUD_BUILD" == "true" ]]; then
  MAX_JOBS="--jobs=16"
fi

OPTS=(--cxxopt="-std=c++14")
if [[ "$CC" =~ ^clang ]]; then
  OPTS+=(--cxxopt="-Wno-c++11-narrowing")
fi

if [[ "$XLA_CUDA" == "1" ]]; then
  OPTS+=(--cxxopt="-DXLA_CUDA=1")
  OPTS+=(--config=cuda)
fi

if [ "$CMD" == "clean" ]; then
  pushd $THIRD_PARTY_DIR/tensorflow
  ~/bin/bazel clean
  popd
else
#  cp -r -u -p $THIRD_PARTY_DIR/xla_client $THIRD_PARTY_DIR/tensorflow/tensorflow/compiler/xla/

  pushd $THIRD_PARTY_DIR/tensorflow
<<<<<<< HEAD
  ~/bin/bazel build $VERBOSE --define framework_shared_object=false -c "$MODE" "${OPTS[@]}" $XLA_CUDA_CFG \
=======
  bazel build $MAX_JOBS $VERBOSE --define framework_shared_object=false -c "$MODE" "${OPTS[@]}" $XLA_CUDA_CFG \
>>>>>>> 308f0f6a
    //tensorflow/compiler/xla/xla_client:libxla_computation_client.so

  popd
  mkdir -p torch_xla/lib
  chmod 0644 $THIRD_PARTY_DIR/tensorflow/bazel-bin/tensorflow/compiler/xla/xla_client/libxla_computation_client.so
  cp $THIRD_PARTY_DIR/tensorflow/bazel-bin/tensorflow/compiler/xla/xla_client/libxla_computation_client.so torch_xla/lib
fi<|MERGE_RESOLUTION|>--- conflicted
+++ resolved
@@ -43,11 +43,7 @@
 #  cp -r -u -p $THIRD_PARTY_DIR/xla_client $THIRD_PARTY_DIR/tensorflow/tensorflow/compiler/xla/
 
   pushd $THIRD_PARTY_DIR/tensorflow
-<<<<<<< HEAD
-  ~/bin/bazel build $VERBOSE --define framework_shared_object=false -c "$MODE" "${OPTS[@]}" $XLA_CUDA_CFG \
-=======
-  bazel build $MAX_JOBS $VERBOSE --define framework_shared_object=false -c "$MODE" "${OPTS[@]}" $XLA_CUDA_CFG \
->>>>>>> 308f0f6a
+  ~/bin/bazel build $MAX_JOBS $VERBOSE --define framework_shared_object=false -c "$MODE" "${OPTS[@]}" $XLA_CUDA_CFG \
     //tensorflow/compiler/xla/xla_client:libxla_computation_client.so
 
   popd
