--- conflicted
+++ resolved
@@ -1005,16 +1005,7 @@
 
 def generate_registrations(fgens, overrides):
   aten_code = 'TORCH_LIBRARY_IMPL(aten, XLA, m) {\n'
-<<<<<<< HEAD
-  preautograd_code = """TORCH_LIBRARY_IMPL(_, AutogradXLA, m) {
-  m.fallback(torch::CppFunction::makeFallthrough());
-}
-
-TORCH_LIBRARY_IMPL(aten, AutogradXLA, m) {
-"""
-=======
   preautograd_code = 'TORCH_LIBRARY_IMPL(aten, AutogradXLA, m) {\n'
->>>>>>> 8b9f5c29
   overridden = set()
   for fgen in fgens:
     if not is_overrideable(fgen):
