--- conflicted
+++ resolved
@@ -81,39 +81,7 @@
   - run:
       <<: *update_submodule
   - run:
-<<<<<<< HEAD
-      name: Launch Docker Container
-      no_output_timeout: "1h"
-      command: |
-        set -e
-        export AWS_ACCESS_KEY_ID=${AWS_ACCESS_KEY_FOR_ECR_READ_WRITE}
-        export AWS_SECRET_ACCESS_KEY=${AWS_SECRET_ACCESS_KEY_FOR_ECR_READ_WRITE}
-        sudo pip install awscli==1.16.35 -qqq
-        eval $(aws ecr get-login --region us-east-1 --no-include-email)
-        docker pull ${DOCKER_IMAGE}
-        sudo pkill -SIGHUP dockerd
-        WORKDIR=/var/lib/jenkins/workspace
-        echo "declare -x SCCACHE_BUCKET=${SCCACHE_BUCKET}" >> /home/circleci/project/env
-        echo "declare -x AWS_ACCESS_KEY_ID=${CIRCLECI_AWS_ACCESS_KEY_FOR_SCCACHE_AND_XLA_BAZEL_S3_BUCKET_V1}" >> /home/circleci/project/env
-        echo "declare -x AWS_SECRET_ACCESS_KEY=${CIRCLECI_AWS_SECRET_KEY_FOR_SCCACHE_AND_XLA_BAZEL_S3_BUCKET_V1}" >> /home/circleci/project/env
-        echo "declare -x XLA_CLANG_CACHE_S3_BUCKET_NAME=${XLA_CLANG_CACHE_S3_BUCKET_NAME}" >> /home/circleci/project/env
-        echo "declare -x CIRCLE_JOB=${CIRCLE_JOB}" >> /home/circleci/project/env
-        echo "declare -x MAX_JOBS=8" >> /home/circleci/project/env
-        echo "declare -x CC=clang-8 CXX=clang++-8" >> /home/circleci/project/xla_env
-        echo "declare -x XLA_USE_XRT=1" >> /home/circleci/project/xla_env
-        echo "declare -x XRT_DEVICE_MAP=\"CPU:0;/job:localservice/replica:0/task:0/device:XLA_CPU:0\"" >> /home/circleci/project/xla_env
-        echo "declare -x export XRT_WORKERS=\"localservice:0;grpc://localhost:40934\"" >> /home/circleci/project/xla_env
-        echo "declare -x CIRCLE_PULL_REQUEST=${CIRCLE_PULL_REQUEST}" >> /home/circleci/project/env
-        echo "declare -x CIRCLE_PROJECT_USERNAME=${CIRCLE_PROJECT_USERNAME}" >> /home/circleci/project/env
-        echo "declare -x CIRCLE_PROJECT_REPONAME=${CIRCLE_PROJECT_REPONAME}" >> /home/circleci/project/env
-
-        pid=$(docker run -t -d -w $WORKDIR ${DOCKER_IMAGE})
-        docker cp /home/circleci/project/. "$pid:$WORKDIR"
-        docker exec -u jenkins ${pid} sudo chown -R jenkins ${WORKDIR}
-        echo ${pid} > .docker_pid
-=======
       <<: *setup_base_docker
->>>>>>> 3dee9aed
   - run:
       <<: *launch_docker_and_build
 
