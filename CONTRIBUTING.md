# Contribute To PyTorch/XLA

We appreciate all contributions. If you are planning to contribute a bug fix for an open issue, please comment on the thread and we're happy to provide any guidance.
You are very welcome to pick issues from [good first issue](https://github.com/pytorch/xla/issues?q=is%3Aissue+is%3Aopen+label%3A%22good+first+issue%22) and [help wanted](https://github.com/pytorch/xla/issues?q=is%3Aissue+is%3Aopen+label%3A%22help+wanted%22) labels.

If you plan to contribute new features, utility functions or extensions to the core, please first open an issue and discuss the feature with us.
Sending a PR without discussion might end up resulting in a rejected PR, because we might be taking the core in a different direction than you might be aware of.

## Building Manually

To build from source:

* Clone the _PyTorch_ repo as per [instructions](https://github.com/pytorch/pytorch#from-source).

  ```Shell
  git clone --recursive https://github.com/pytorch/pytorch
  cd pytorch/
  ```

* Clone the _PyTorch/XLA_ repo:

  ```Shell
  git clone --recursive https://github.com/pytorch/xla.git
  ```

### Building Docker Image

* We provide a Dockerfile in `docker/` that you can use to build images as the
  following:

  ```Shell
<<<<<<< HEAD
  docker build -t torch-xla -f xla/docker/Dockerfile .
=======
  cd xla/
  docker build -t torch-xla -f docker/Dockerfile .
>>>>>>> 8b9f5c29
  ```

### Building With Script

* To build and install `torch` and `torch_xla`:

  ```Shell
  xla/scripts/build_torch_wheels.sh
  ```

### Build From Source

* Apply PyTorch patches:

  ```Shell
  xla/scripts/apply_patches.sh
  ```

* Install the Lark parser used for automatic code generation:

  ```Shell
  pip install lark-parser
  ```

* Currently _PyTorch_ does not build with _GCC_ 6.x, 7.x, and 8.x (various kind of ICEs). _CLANG_ 7, 8, 9 and 10 are known to be working, so install that in your VM:

  ```Shell
  sudo apt-get install clang-8 clang++-8
  export CC=clang-8 CXX=clang++-8
  ```

  You may need to add the following line to your _/etc/apt/sources.list_ file:

  ```Shell
  deb http://deb.debian.org/debian/ testing main
  ```

  And run the following command before trying again to install _CLANG_:

  ```Shell
  sudo apt-get update
  ```

* Build _PyTorch_ from source following the regular [instructions](https://github.com/pytorch/pytorch#from-source).

  ```Shell
  python setup.py install
  ```

* Install Bazelisk following the [instructions](https://github.com/bazelbuild/bazelisk#requirements). Bazelisk automatically picks a good version of Bazel for PyTorch/XLA build.

* Build the _PyTorch/XLA_ source:

  ```Shell
  cd xla/
  python setup.py install
  ```

## Before Submiting A Pull Request:

In `pytorch/xla` repo we enforce coding style for both C++ and Python files. Please try to format
your code before submitting a pull request.

### C++ Style Guide

`pytorch/xla` uses `clang-format-7` with a customized style config.
If your PR touches the C++ source files, please run the following command before submmiting a PR.

```Shell
# If your PR only changes foo.cpp, run the following in xla/ folder
clang-format-7 -i -style=file /PATH/TO/foo.cpp
# To format all cpp files, run the follwoing in xla/ folder
find -name '*.cpp' -o -name '*.h' | xargs clang-format-7 -i -style=file
```

### Python Style Guide

`pytorch/xla` uses `yapf`(specially version 0.30.0 in case it's not backward compatible) with a customized style config.
If your PR touches the Python source files, please run the following command before submmiting a PR.

```Shell
# pip install yapf=0.30.0
yapf -i *.py test/ scripts/ torch_xla/
```

### Running the Tests

To run the tests, follow __one__ of the options below:

* Run on local CPU using the XRT client:

  ```Shell
  export XRT_DEVICE_MAP="CPU:0;/job:localservice/replica:0/task:0/device:XLA_CPU:0"
  export XRT_WORKERS="localservice:0;grpc://localhost:40934"
  ```

  Select any free TCP port you prefer instead of 40934 (totally arbitrary).

* Run on Cloud TPU using the XRT client, set the XRT_TPU_CONFIG environment variable:

  ```Shell
  export XRT_TPU_CONFIG="tpu_worker;0;<IP of the TPU node>:8470"
  ```

Note that the IP of the TPU node can change if the TPU node is reset. If _PyTorch_
seem to hang at startup, verify that the IP of your TPU node is still the same of
the one you have configured.

If you are planning to be building from source and hence using the latest _PyTorch/TPU_ code base,
it is suggested for you to select the _Nightly_ builds when you create a Cloud TPU instance.

Then run `test/run_tests.sh` and `test/cpp/run_tests.sh` to verify the setup is working.<|MERGE_RESOLUTION|>--- conflicted
+++ resolved
@@ -29,12 +29,8 @@
   following:
 
   ```Shell
-<<<<<<< HEAD
-  docker build -t torch-xla -f xla/docker/Dockerfile .
-=======
   cd xla/
   docker build -t torch-xla -f docker/Dockerfile .
->>>>>>> 8b9f5c29
   ```
 
 ### Building With Script
