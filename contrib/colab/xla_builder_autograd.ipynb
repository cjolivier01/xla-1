--- conflicted
+++ resolved
@@ -1,197 +1,19 @@
 {
- "cells": [
-  {
-   "cell_type": "markdown",
-   "metadata": {
-    "colab_type": "text",
-    "id": "GxDkdWhYSiLi"
-   },
-   "source": [
-    "# Beyond Pytorch Native APIs"
-   ]
+  "nbformat": 4,
+  "nbformat_minor": 0,
+  "metadata": {
+    "colab": {
+      "name": "Beyond Pytorch Native APIs",
+      "provenance": [],
+      "collapsed_sections": [],
+      "machine_shape": "hm"
+    },
+    "kernelspec": {
+      "name": "python3",
+      "display_name": "Python 3"
+    },
+    "accelerator": "TPU"
   },
-<<<<<<< HEAD
-  {
-   "cell_type": "markdown",
-   "metadata": {
-    "colab_type": "text",
-    "id": "Ded3RflTZnZ8"
-   },
-   "source": [
-    "The XLA backend of PyTorch allows an end user to create functions whose implementation is totally controlled by the user's Python code itself, in terms of the lower level XLA HLO operation generated.\n",
-    "\n",
-    "The *xla_builder* module provides a slim wrapper around the *xla::XlaOp* objects documented within the XLA reference:\n",
-    "\n",
-    "https://www.tensorflow.org/xla/operation_semantics\n",
-    "https://github.com/tensorflow/tensorflow/blob/master/tensorflow/compiler/xla/client/xla_builder.h\n",
-    "\n",
-    "While this allows the user to create APIs whose semantics are not currently available in PyTorch, such APIs will only work when used with an XLA device.\n"
-   ]
-  },
-  {
-   "cell_type": "code",
-   "execution_count": null,
-   "metadata": {
-    "colab": {},
-    "colab_type": "code",
-    "id": "iT6DRgBjeVbY"
-   },
-   "outputs": [],
-   "source": [
-    "!pip install cloud-tpu-client==0.10 https://storage.googleapis.com/tpu-pytorch/wheels/torch_xla-1.7-cp36-cp36m-linux_x86_64.whl"
-   ]
-  },
-  {
-   "cell_type": "markdown",
-   "metadata": {
-    "colab_type": "text",
-    "id": "jaG6R8OWeZju"
-   },
-   "source": [
-    "### Only run the below commented cell if you would like a nightly release"
-   ]
-  },
-  {
-   "cell_type": "code",
-   "execution_count": null,
-   "metadata": {
-    "colab": {},
-    "colab_type": "code",
-    "id": "sPJVqAKyml5W"
-   },
-   "outputs": [],
-   "source": [
-    "# VERSION = \"nightly\"  #@param [\"1.5\" , \"20200325\", \"nightly\"]\n",
-    "# !curl https://raw.githubusercontent.com/pytorch/xla/master/contrib/scripts/env-setup.py -o pytorch-xla-env-setup.py\n",
-    "# !python pytorch-xla-env-setup.py --version $VERSION"
-   ]
-  },
-  {
-   "cell_type": "code",
-   "execution_count": null,
-   "metadata": {
-    "colab": {},
-    "colab_type": "code",
-    "id": "zQ2_OcQxMEI8"
-   },
-   "outputs": [],
-   "source": [
-    "import torch\n",
-    "import torch_xla\n",
-    "import torch_xla.core.xla_builder as xb\n",
-    "import torch_xla.core.xla_op_registry as xor\n",
-    "import torch_xla.core.xla_model as xm\n",
-    "import torch_xla.distributed.xla_multiprocessing as xmp\n",
-    "\n",
-    "\n",
-    "# Splits a rank 1 tensor into the scalar indices required by the XLA dynamic\n",
-    "# slicing APIs.\n",
-    "def _split_indices(index):\n",
-    "  ishape = index.shape()\n",
-    "  assert ishape.rank == 1\n",
-    "  indices = []\n",
-    "  for dim in range(0, ishape.sizes[0]):\n",
-    "    indices.append(index.slice_in_dim(dim, dim + 1, 0).reshape([]))\n",
-    "  return indices\n",
-    "\n",
-    "\n",
-    "# This is the XLA lowering API. Here input and start_indices are Op object of the\n",
-    "# xla_builder module and can be manipulated with such API.\n",
-    "#   https://github.com/pytorch/xla/blob/master/torch_xla/core/xla_builder.py\n",
-    "def _dynamic_slice_forward(input, start_indices, slice_sizes=None):\n",
-    "  return input.dynamic_slice(_split_indices(start_indices), slice_sizes)\n",
-    "\n",
-    "\n",
-    "# This is the XLA lowering API. Here grad_output, input and start_indices are Op\n",
-    "# object of the xla_builder module and can be manipulated with such API.\n",
-    "#   https://github.com/pytorch/xla/blob/master/torch_xla/core/xla_builder.py\n",
-    "def _dynamic_slice_backward(grad_output, input, start_indices, slice_sizes=None):\n",
-    "  return input.zeros_like().dynamic_update_slice(grad_output, _split_indices(start_indices))\n",
-    "\n",
-    "\n",
-    "# For efficiency, it is better to register the XLA builder based operations at\n",
-    "# global scope.\n",
-    "DYNAMIC_SLICE_FORWARD = xor.register('DynamicSliceForward', _dynamic_slice_forward)\n",
-    "DYNAMIC_SLICE_BACKWARD = xor.register('DynamicSliceBackward', _dynamic_slice_backward)\n",
-    "\n",
-    "\n",
-    "# Standard PyTorch way to create a differentiable function.\n",
-    "class DynamicSlice(torch.autograd.Function):\n",
-    "  @staticmethod\n",
-    "  def forward(ctx, input, start_indices, slice_sizes):\n",
-    "    ctx.slice_sizes = slice_sizes\n",
-    "    output = DYNAMIC_SLICE_FORWARD(input, start_indices, slice_sizes=slice_sizes)\n",
-    "    ctx.save_for_backward(input, start_indices)\n",
-    "    return output\n",
-    "\n",
-    "  @staticmethod\n",
-    "  def backward(ctx, grad_output):\n",
-    "    input, start_indices = ctx.saved_tensors\n",
-    "    grad = DYNAMIC_SLICE_BACKWARD(grad_output, input, start_indices,\n",
-    "                                  slice_sizes=ctx.slice_sizes)\n",
-    "    # We need to return as many gradients as the forward() inputs, or None if\n",
-    "    # such inputs are not differentiable.\n",
-    "    return grad, None, None\n",
-    "\n",
-    "\n",
-    "# Exposes the dynamic slice operation, which will support autograd differentation.\n",
-    "def dynamic_slice(input, start_indices, slice_sizes):\n",
-    "  \"\"\"Slices an input tensor.\n",
-    "\n",
-    "  Args:\n",
-    "    input (torch.Tensor): The input tensor to be sliced.\n",
-    "    start_indices (torch.Tensor): The rank 1 tensor containing the start indices.\n",
-    "      The size of the tensor (its dimension 0) must be the same as the rank of\n",
-    "      the input tensor.\n",
-    "    slice_sizes (list, int): The sizes of the slices. This is a list of Python\n",
-    "      integers, whose lenght must be the same of the rank of the input tensor.\n",
-    "  Returns:\n",
-    "    The sliced input tensor.\n",
-    "  \"\"\"\n",
-    "  return DynamicSlice.apply(input, start_indices, slice_sizes)\n",
-    "\n",
-    "\n",
-    "# Test implementation.\n",
-    "device = xm.xla_device()\n",
-    "\n",
-    "x = torch.randn(6, 8, device=device, requires_grad=True)\n",
-    "index = torch.tensor([2, 4], dtype=torch.int32, device=device)\n",
-    "out = dynamic_slice(x, index, (2, 3))\n",
-    "loss = out.pow(2).sum()\n",
-    "loss.backward()\n",
-    "print(x.grad.cpu())"
-   ]
-  }
- ],
- "metadata": {
-  "accelerator": "TPU",
-  "colab": {
-   "collapsed_sections": [],
-   "machine_shape": "hm",
-   "name": "Beyond Pytorch Native APIs",
-   "provenance": []
-  },
-  "kernelspec": {
-   "display_name": "Python 3",
-   "language": "python",
-   "name": "python3"
-  },
-  "language_info": {
-   "codemirror_mode": {
-    "name": "ipython",
-    "version": 3
-   },
-   "file_extension": ".py",
-   "mimetype": "text/x-python",
-   "name": "python",
-   "nbconvert_exporter": "python",
-   "pygments_lexer": "ipython3",
-   "version": "3.7.4"
-  }
- },
- "nbformat": 4,
- "nbformat_minor": 1
-=======
   "cells": [
     {
       "cell_type": "markdown",
@@ -355,5 +177,4 @@
       "outputs": []
     }
   ]
->>>>>>> ef6e975b
 }