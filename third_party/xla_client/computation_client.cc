#include "tensorflow/compiler/xla/xla_client/computation_client.h"

#include <algorithm>
#include <cstdlib>
#include <fstream>
#include <map>
#include <string>
#include <vector>

#include "absl/memory/memory.h"
#include "absl/strings/str_cat.h"
#include "absl/strings/str_split.h"
#include "tensorflow/compiler/xla/status_macros.h"
#include "tensorflow/compiler/xla/xla_client/debug_macros.h"
#include "tensorflow/compiler/xla/xla_client/env_vars.h"
#include "tensorflow/compiler/xla/xla_client/mesh_service.h"
#include "tensorflow/compiler/xla/xla_client/sys_util.h"
#include "tensorflow/compiler/xla/xla_client/xrt_computation_client.h"
<<<<<<< HEAD
#include "tensorflow/compiler/xla/xla_client/xrt_computation_client_wse.h"
#include "tensorflow/core/platform/net.h"
=======
#include "tensorflow/compiler/xla/xla_client/xla_computation_client.h"
>>>>>>> 27c23b96
#include "tensorflow/core/util/device_name_utils.h"

namespace xla {
namespace {

struct DeviceCountDefaults {
  int num_tpus = 0;
  int num_gpus = 0;
  int num_cpus = 1;
  int num_wses = 0;
};

ComputationClient* CreateClient() {
  return ComputationClient::Create().release();
}

std::string MakeGrpcEndPoint(const std::string& server) {
  return server.compare(0, 7, "grpc://") == 0 ? server
                                              : absl::StrCat("grpc://", server);
}

std::string GetXrtDevicePath(const std::string& worker, int task_no,
                             const std::string& device_type, int ordinal) {
  return absl::StrCat("/job:", worker, "/replica:0/task:", task_no,
                      "/device:", device_type, ":", ordinal);
}

std::string BuildTaskDeviceKey(int task_no, const std::string& kind) {
  return absl::StrCat(task_no, ":", kind);
}

tensorflow::DeviceNameUtils::ParsedName ParseXrtDevice(
    const std::string& device) {
  tensorflow::DeviceNameUtils::ParsedName parsed_device;
  XLA_CHECK(
      tensorflow::DeviceNameUtils::ParseFullName(device, &parsed_device) &&
      parsed_device.has_job && parsed_device.has_task && parsed_device.has_id &&
      parsed_device.has_type)
      << device;
  return parsed_device;
}

bool IsLocalDevice(const XrtComputationClient::Worker& worker,
                   const tensorflow::DeviceNameUtils::ParsedName& parsed_device,
                   const std::map<std::string, int>& dev_task_map) {
  if (worker.name != parsed_device.job ||
      worker.task_no != parsed_device.task) {
    return false;
  }
  std::string mp_device = XrtComputationClient::GetMultiProcessingDevice();
  if (mp_device.empty()) {
    return true;
  }
  XrtComputationClient::Device device(mp_device);
  std::string task_device_key =
      BuildTaskDeviceKey(parsed_device.task, device.kind);
  auto it = dev_task_map.find(task_device_key);
  return it != dev_task_map.end()
             ? (device.ordinal == it->second + parsed_device.id)
             : false;
}

std::map<std::string, int> BuildDeviceTaskMap(
    const XrtComputationClient::Options& options) {
  // Builds a map from "TASK:DEV_KIND" (ie, "0:TPU") keys to the minimum global
  // device ordinal assigned for that task+devkind couple.
  std::map<std::string, int> dev_task_map;
  for (auto& device_xrt_device : options.global_device_map) {
    XrtComputationClient::Device global_device(device_xrt_device.first);
    tensorflow::DeviceNameUtils::ParsedName parsed_device =
        ParseXrtDevice(device_xrt_device.second);
    std::string task_device_key =
        BuildTaskDeviceKey(parsed_device.task, global_device.kind);
    util::InsertCombined(&dev_task_map, task_device_key, global_device.ordinal,
                         [](int a, int b) { return std::min(a, b); });
  }
  return dev_task_map;
}

void PopulateLocalDevices(XrtComputationClient::Options* options) {
  std::string local_worker = sys_util::GetEnvString(env::kEnvLocalWorker, "");
  XrtComputationClient::Worker worker("", -1);
  if (!local_worker.empty()) {
    worker = XrtComputationClient::ParseWorker(local_worker);
  }
  auto dev_task_map = BuildDeviceTaskMap(*options);
  std::map<std::string, int> min_ordinals;
  for (auto& device_xrt_device : options->global_device_map) {
    if (worker.task_no >= 0) {
      tensorflow::DeviceNameUtils::ParsedName parsed_device =
          ParseXrtDevice(device_xrt_device.second);
      if (!IsLocalDevice(worker, parsed_device, dev_task_map)) {
        continue;
      }
      std::cout << "Found local device: " << device_xrt_device.first
                <<  " (" << device_xrt_device.second
                << std::endl << std::flush;
    }
    options->devices.insert(device_xrt_device.first);

    XrtComputationClient::Device global_device(device_xrt_device.first);
    util::InsertCombined(&min_ordinals, global_device.kind,
                         global_device.ordinal,
                         [](int a, int b) { return std::min(a, b); });
  }
  for (auto kind : {"TPU", "GPU", "CPU", "WSE"}) {
    auto it = min_ordinals.find(kind);
    if (it != min_ordinals.end()) {
      options->default_device = absl::StrCat(kind, ":", it->second);
      std::cout << "Setting default local device to: "
                << options->default_device
                << std::endl << std::flush;
      break;
    }
  }
}

void AddXrtHostDevices(const std::string& worker_name, int task_no,
                       const std::string& server,
                       const DeviceCountDefaults& device_counts,
                       std::map<std::string, int>* device_ordinals,
                       XrtComputationClient::Options* options) {
  struct Devices {
    const char* name;
    const char* tf_name;
    int count;
  } const devices[] = {
<<<<<<< HEAD
      {"TPU", "TPU",
       sys_util::GetEnvInt(env::kEnvNumTpu, device_counts.num_tpus)},
      {"GPU", "XLA_GPU",
       sys_util::GetEnvInt(env::kEnvNumGpu, device_counts.num_gpus)},
      {"CPU", "XLA_CPU",
       sys_util::GetEnvInt(env::kEnvNumCpu, device_counts.num_cpus)},
      {"WSE", "XLA_WSE",
       sys_util::GetEnvInt(env::kEnvNumWse, device_counts.num_wses)},
=======
      {"TPU", "TPU", (int)sys_util::GetEnvInt("TPU_NUM_DEVICES", 8)},
      {"CPU", "XLA_CPU", (int)sys_util::GetEnvInt("CPU_NUM_DEVICES", 1)},
      {"WSE", "XLA_WSE", (int)sys_util::GetEnvInt("WSE_NUM_DEVICES", 0)},
>>>>>>> 27c23b96
  };
  options->workers_map.emplace(
      XrtComputationClient::Worker(worker_name, task_no),
      MakeGrpcEndPoint(server));
  for (auto& device : devices) {
    int& device_ordinal = (*device_ordinals)[device.name];
    for (int j = 0; j < device.count; ++j, ++device_ordinal) {
      std::string device_name = absl::StrCat(device.name, ":", device_ordinal);
      std::string xrt_device_name =
          GetXrtDevicePath(worker_name, task_no, device.tf_name, j);
      options->global_device_map.emplace(device_name, xrt_device_name);
    }
  }
}

bool ParseEnvBasedTpuClusterConfig(XrtComputationClient::Options* options) {
  std::string tpu_config = sys_util::GetEnvString(env::kEnvTpuConfig, "");
  if (tpu_config.empty()) {
    return false;
  }
  std::map<std::string, int> device_ordinals;
  std::vector<std::string> spec_parts = absl::StrSplit(tpu_config, '|');
  XLA_CHECK(!spec_parts.empty()) << tpu_config;
  DeviceCountDefaults device_counts;
  device_counts.num_tpus = 8;
  for (const auto& spec : spec_parts) {
    std::vector<std::string> host_parts = absl::StrSplit(spec, ';');
    XLA_CHECK_EQ(host_parts.size(), 3) << spec;
    AddXrtHostDevices(host_parts[0], std::stoi(host_parts[1]), host_parts[2],
                      device_counts, &device_ordinals, options);
  }
  return true;
}

bool ParseMeshConfig(
    XrtComputationClient::Options* options,
    std::unique_ptr<tensorflow::tpu::TopologyProto>* topology_proto) {
  service::MeshClient* client = service::MeshClient::Get();
  if (client == nullptr) {
    return false;
  }
  std::string local_worker_env =
      sys_util::GetEnvString(env::kEnvLocalWorker, "");
  XLA_CHECK(!local_worker_env.empty())
      << "In a mesh client setup the XRT_LOCAL_WORKER must be specified";

  XrtComputationClient::Worker local_worker =
      XrtComputationClient::ParseWorker(local_worker_env);

  TF_LOG(INFO) << "Fetching mesh configuration for worker " << local_worker.name
               << ":" << local_worker.task_no << " from mesh service at "
               << client->address();
  service::grpc::Config config = client->GetConfig();
  TF_VLOG(3) << "Mesh Config: " << config.DebugString();

  std::string mp_device = XrtComputationClient::GetMultiProcessingDevice();
  for (auto& config_worker : config.workers()) {
    XrtComputationClient::Worker worker(config_worker.name(),
                                        config_worker.task_no());
    options->workers_map.emplace(worker, config_worker.address());
    std::cout << "Found worker in config: " << config_worker.name()
              << ", task_no=" << config_worker.task_no()
              << std::endl << std::flush;

    for (auto& device : config_worker.devices()) {
<<<<<<< HEAD
      XrtComputationClient::Device local_device(device.local_name());
=======
      Device local_device = ParseDevice(device.local_name());
      std::cout << "\tFound worker's global device in config: " << device.global_name()
                << std::endl << std::flush;
>>>>>>> 27c23b96
      options->global_device_map.emplace(
          device.global_name(),
          GetXrtDevicePath(worker.name, worker.task_no, local_device.kind,
                           local_device.ordinal));
      if (local_worker == worker &&
          (mp_device.empty() || device.global_name() == mp_device)) {
        std::cout << "\t+Matched local worker device: " << device.global_name() << std::endl << std::flush;
        options->devices.insert(device.global_name());
      } else {
        std::cout << "\t-Discarded unmatched local worker device: " << device.global_name() << std::endl << std::flush;
      }
    }
  }
  (*topology_proto) = absl::make_unique<tensorflow::tpu::TopologyProto>(
      std::move(*config.mutable_proto()));
  return true;
}

bool ParseEnvDeviceCounts(XrtComputationClient::Options* options) {
  int num_tpus = sys_util::GetEnvInt(env::kEnvNumTpu, -1);
  int num_gpus = sys_util::GetEnvInt(env::kEnvNumGpu, -1);
  if (num_tpus > 0 || num_gpus > 0) {
    std::map<std::string, int> device_ordinals;
    std::string host_port =
        absl::StrCat("localhost:", tensorflow::internal::PickUnusedPortOrDie());
    AddXrtHostDevices("localservice", 0, host_port, DeviceCountDefaults(),
                      &device_ordinals, options);
  }
  return !options->global_device_map.empty();
}

bool ParseEnvDevices(XrtComputationClient::Options* options) {
  std::string device_spec = sys_util::GetEnvString(env::kEnvDeviceMap, "");
  std::string workers_spec = sys_util::GetEnvString(env::kEnvWorkers, "");
  if (!device_spec.empty() && !workers_spec.empty()) {
    for (const auto& device_target : absl::StrSplit(device_spec, '|')) {
      std::vector<std::string> parts = absl::StrSplit(device_target, ';');
      XLA_CHECK_EQ(parts.size(), 2) << device_target;
      options->global_device_map.emplace(parts[0], parts[1]);
    }
    for (const auto& name_target : absl::StrSplit(workers_spec, '|')) {
      std::vector<std::string> parts = absl::StrSplit(name_target, ';');
      XLA_CHECK_EQ(parts.size(), 2) << name_target;
      options->workers_map.emplace(XrtComputationClient::ParseWorker(parts[0]),
                                   MakeGrpcEndPoint(parts[1]));
    }
  }
  return !options->global_device_map.empty();
}

}  // namespace

std::unique_ptr<ComputationClient> ComputationClient::Create() {
  XrtComputationClient::Options options;
  std::unique_ptr<tensorflow::tpu::TopologyProto> topology_proto;
  if (!ParseEnvBasedTpuClusterConfig(&options) &&
      !ParseEnvDeviceCounts(&options) && !ParseEnvDevices(&options) &&
      !ParseMeshConfig(&options, &topology_proto)) {
    XLA_ERROR() << "Missing XLA configuration";
  }
  PopulateLocalDevices(&options);
  return std::unique_ptr<ComputationClient>(
      new XlaComputationClient(options, std::move(topology_proto)));
}

std::shared_ptr<ComputationClient::Computation> ComputationClient::Compile(
    XlaComputation computation, std::string compilation_device,
    std::vector<std::string> devices, const Shape* output_shape) {
  std::vector<CompileInstance> instances;
  instances.emplace_back(std::move(computation), std::move(compilation_device),
                         std::move(devices), output_shape);
  std::vector<std::shared_ptr<Computation>> results =
      Compile(std::move(instances));
  return std::move(results[0]);
}

std::vector<std::string> ComputationClient::GetCompilationDevices(
    const std::string& device, absl::Span<const std::string> devices) const {
  std::vector<std::string> compilation_devices;
  if (devices.empty()) {
    auto& replication_devices = GetReplicationDevices();
    if (replication_devices.empty()) {
      compilation_devices.push_back(device);
    } else {
      compilation_devices = replication_devices;
    }
  } else {
    compilation_devices.insert(compilation_devices.end(), devices.begin(),
                               devices.end());
  }
  return compilation_devices;
}

int64 ComputationClient::GetDeviceOrdinal(const std::string& device) {
  auto pos = device.rfind(':');
  XLA_CHECK_NE(pos, std::string::npos) << device;
  return std::stoi(device.substr(pos + 1));
}

ComputationClient* ComputationClient::Get() {
  static ComputationClient* computation_client = CreateClient();
  return computation_client;
}

metrics::Metric* ComputationClient::TransferToServerMetric() {
  static metrics::Metric* metric =
      new metrics::Metric("TransferToServerTime", metrics::MetricFnTime);
  return metric;
}

metrics::Metric* ComputationClient::TransferToServerTransformMetric() {
  static metrics::Metric* metric = new metrics::Metric(
      "TransferToServerTransformTime", metrics::MetricFnTime);
  return metric;
}

metrics::Metric* ComputationClient::TransferFromServerMetric() {
  static metrics::Metric* metric =
      new metrics::Metric("TransferFromServerTime", metrics::MetricFnTime);
  return metric;
}

metrics::Metric* ComputationClient::CompileMetric() {
  static metrics::Metric* metric =
      new metrics::Metric("CompileTime", metrics::MetricFnTime);
  return metric;
}

metrics::Metric* ComputationClient::ExecuteMetric() {
  static metrics::Metric* metric =
      new metrics::Metric("ExecuteTime", metrics::MetricFnTime);
  return metric;
}

metrics::Metric* ComputationClient::ExecuteReplicatedMetric() {
  static metrics::Metric* metric =
      new metrics::Metric("ExecuteReplicatedTime", metrics::MetricFnTime);
  return metric;
}

metrics::Metric* ComputationClient::ExecuteParallelMetric() {
  static metrics::Metric* metric =
      new metrics::Metric("ExecuteParallelTime", metrics::MetricFnTime);
  return metric;
}

metrics::Metric* ComputationClient::ExecuteChainedMetric() {
  static metrics::Metric* metric =
      new metrics::Metric("ExecuteChainedTime", metrics::MetricFnTime);
  return metric;
}

metrics::Metric* ComputationClient::DeconstructTupleMetric() {
  static metrics::Metric* metric =
      new metrics::Metric("DeconstructTupleTime", metrics::MetricFnTime);
  return metric;
}

metrics::Counter* ComputationClient::CreateDataHandlesCounter() {
  // Do not change the name of the counter as xla_model.py references it.
  static metrics::Counter* counter = new metrics::Counter("CreateDataHandles");
  return counter;
}

metrics::Counter* ComputationClient::ReleaseDataHandlesCounter() {
  // Do not change the name of the counter as xla_model.py references it.
  static metrics::Counter* counter = new metrics::Counter("ReleaseDataHandles");
  return counter;
}

metrics::Counter* ComputationClient::DestroyDataHandlesCounter() {
  // Do not change the name of the counter as xla_model.py references it.
  static metrics::Counter* counter = new metrics::Counter("DestroyDataHandles");
  return counter;
}

metrics::Metric* ComputationClient::ReleaseDataHandlesTimeMetric() {
  static metrics::Metric* metric =
      new metrics::Metric("ReleaseDataHandlesTime", metrics::MetricFnTime);
  return metric;
}

metrics::Counter* ComputationClient::CreateCompileHandlesCounter() {
  // Do not change the name of the counter as xla_model.py references it.
  static metrics::Counter* counter =
      new metrics::Counter("CreateCompileHandles");
  return counter;
}

metrics::Counter* ComputationClient::ReleaseCompileHandlesCounter() {
  // Do not change the name of the counter as xla_model.py references it.
  static metrics::Counter* counter =
      new metrics::Counter("ReleaseCompileHandles");
  return counter;
}

metrics::Counter* ComputationClient::DestroyCompileHandlesCounter() {
  // Do not change the name of the counter as xla_model.py references it.
  static metrics::Counter* counter =
      new metrics::Counter("DestroyCompileHandles");
  return counter;
}

metrics::Metric* ComputationClient::ReleaseCompileHandlesTimeMetric() {
  static metrics::Metric* metric =
      new metrics::Metric("ReleaseCompileHandlesTime", metrics::MetricFnTime);
  return metric;
}

metrics::Metric* ComputationClient::InboundDataMetric() {
  static metrics::Metric* metric =
      new metrics::Metric("InboundData", metrics::MetricFnBytes);
  return metric;
}

metrics::Metric* ComputationClient::OutboundDataMetric() {
  static metrics::Metric* metric =
      new metrics::Metric("OutboundData", metrics::MetricFnBytes);
  return metric;
}

}  // namespace xla<|MERGE_RESOLUTION|>--- conflicted
+++ resolved
@@ -16,12 +16,9 @@
 #include "tensorflow/compiler/xla/xla_client/mesh_service.h"
 #include "tensorflow/compiler/xla/xla_client/sys_util.h"
 #include "tensorflow/compiler/xla/xla_client/xrt_computation_client.h"
-<<<<<<< HEAD
 #include "tensorflow/compiler/xla/xla_client/xrt_computation_client_wse.h"
 #include "tensorflow/core/platform/net.h"
-=======
 #include "tensorflow/compiler/xla/xla_client/xla_computation_client.h"
->>>>>>> 27c23b96
 #include "tensorflow/core/util/device_name_utils.h"
 
 namespace xla {
@@ -149,7 +146,6 @@
     const char* tf_name;
     int count;
   } const devices[] = {
-<<<<<<< HEAD
       {"TPU", "TPU",
        sys_util::GetEnvInt(env::kEnvNumTpu, device_counts.num_tpus)},
       {"GPU", "XLA_GPU",
@@ -158,11 +154,6 @@
        sys_util::GetEnvInt(env::kEnvNumCpu, device_counts.num_cpus)},
       {"WSE", "XLA_WSE",
        sys_util::GetEnvInt(env::kEnvNumWse, device_counts.num_wses)},
-=======
-      {"TPU", "TPU", (int)sys_util::GetEnvInt("TPU_NUM_DEVICES", 8)},
-      {"CPU", "XLA_CPU", (int)sys_util::GetEnvInt("CPU_NUM_DEVICES", 1)},
-      {"WSE", "XLA_WSE", (int)sys_util::GetEnvInt("WSE_NUM_DEVICES", 0)},
->>>>>>> 27c23b96
   };
   options->workers_map.emplace(
       XrtComputationClient::Worker(worker_name, task_no),
@@ -228,13 +219,9 @@
               << std::endl << std::flush;
 
     for (auto& device : config_worker.devices()) {
-<<<<<<< HEAD
       XrtComputationClient::Device local_device(device.local_name());
-=======
-      Device local_device = ParseDevice(device.local_name());
       std::cout << "\tFound worker's global device in config: " << device.global_name()
                 << std::endl << std::flush;
->>>>>>> 27c23b96
       options->global_device_map.emplace(
           device.global_name(),
           GetXrtDevicePath(worker.name, worker.task_no, local_device.kind,
