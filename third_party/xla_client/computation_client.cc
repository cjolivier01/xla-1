#include "tensorflow/compiler/xla/xla_client/computation_client.h"
#include "tensorflow/compiler/xla/xla_client/computation_client.h"

#include <algorithm>
#include <cstdlib>
#include <fstream>
#include <map>
#include <string>
#include <vector>

#include "absl/memory/memory.h"
#include "absl/strings/str_cat.h"
#include "absl/strings/str_split.h"
#include "tensorflow/compiler/xla/status_macros.h"
#include "tensorflow/compiler/xla/xla_client/debug_macros.h"
#include "tensorflow/compiler/xla/xla_client/env_vars.h"
#include "tensorflow/compiler/xla/xla_client/mesh_service.h"
#include "tensorflow/compiler/xla/xla_client/sys_util.h"
#include "tensorflow/compiler/xla/xla_client/xrt_computation_client.h"
#include "tensorflow/compiler/xla/xla_client/xla_computation_proxy.h"
#include "tensorflow/core/platform/net.h"
#include "tensorflow/core/platform/stacktrace_handler.h"
#include "tensorflow/core/util/device_name_utils.h"

namespace xla {
namespace {

struct DeviceCountDefaults {
  int num_tpus = 0;
  int num_gpus = 0;
  int num_cpus = 1;
  int num_wses = 0;
};

std::atomic<ComputationClient*> g_computation_client(nullptr);
std::once_flag g_computation_client_once;

ComputationClient* CreateClient() {
  if (sys_util::GetEnvBool("XLA_DUMP_FATAL_STACK", false)) {
    tensorflow::testing::InstallStacktraceHandler();
  }
  auto client = ComputationClient::Create();
  return client.release();
}

std::string MakeGrpcEndPoint(const std::string& server) {
  return server.compare(0, 7, "grpc://") == 0 ? server
                                              : absl::StrCat("grpc://", server);
}

std::string GetXrtDevicePath(const std::string& worker, int task_no,
                             const std::string& device_type, int ordinal) {
  return absl::StrCat("/job:", worker, "/replica:0/task:", task_no,
                      "/device:", device_type, ":", ordinal);
}

std::string BuildTaskDeviceKey(int task_no, const std::string& kind) {
  return absl::StrCat(task_no, ":", kind);
}

tensorflow::DeviceNameUtils::ParsedName ParseXrtDevice(
    const std::string& device) {
  tensorflow::DeviceNameUtils::ParsedName parsed_device;
  XLA_CHECK(
      tensorflow::DeviceNameUtils::ParseFullName(device, &parsed_device) &&
      parsed_device.has_job && parsed_device.has_task && parsed_device.has_id &&
      parsed_device.has_type)
      << device;
  return parsed_device;
}

bool IsLocalDevice(const XrtComputationClient::Worker& worker,
                   const tensorflow::DeviceNameUtils::ParsedName& parsed_device,
                   const std::map<std::string, int>& dev_task_map) {
  if (worker.name != parsed_device.job ||
      worker.task_no != parsed_device.task) {
    return false;
  }
  std::string mp_device = XrtComputationClient::GetMultiProcessingDevice();
  if (mp_device.empty()) {
    return true;
  }
  XrtComputationClient::Device device(mp_device);
  std::string task_device_key =
      BuildTaskDeviceKey(parsed_device.task, device.kind);
  auto it = dev_task_map.find(task_device_key);
  return it != dev_task_map.end()
             ? (device.ordinal == it->second + parsed_device.id)
             : false;
}

std::map<std::string, int> BuildDeviceTaskMap(
    const XrtComputationClient::Options& options) {
  // Builds a map from "TASK:DEV_KIND" (ie, "0:TPU") keys to the minimum global
  // device ordinal assigned for that task+devkind couple.
  std::map<std::string, int> dev_task_map;
  for (auto& device_xrt_device : options.global_device_map) {
    XrtComputationClient::Device global_device(device_xrt_device.first);
    tensorflow::DeviceNameUtils::ParsedName parsed_device =
        ParseXrtDevice(device_xrt_device.second);
    std::string task_device_key =
        BuildTaskDeviceKey(parsed_device.task, global_device.kind);
    util::InsertCombined(&dev_task_map, task_device_key, global_device.ordinal,
                         [](int a, int b) { return std::min(a, b); });
  }
  return dev_task_map;
}

void PopulateLocalDevices(XrtComputationClient::Options* options) {
  std::string local_worker = sys_util::GetEnvString(env::kEnvLocalWorker, "");
  XrtComputationClient::Worker worker("", -1);
  if (!local_worker.empty()) {
    worker = XrtComputationClient::ParseWorker(local_worker);
  }
  auto dev_task_map = BuildDeviceTaskMap(*options);
  std::map<std::string, int> min_ordinals;
  for (auto& device_xrt_device : options->global_device_map) {
    if (worker.task_no >= 0) {
      tensorflow::DeviceNameUtils::ParsedName parsed_device =
          ParseXrtDevice(device_xrt_device.second);
      if (!IsLocalDevice(worker, parsed_device, dev_task_map)) {
        continue;
      }
      std::cout << "Found local device: " << device_xrt_device.first
                <<  " (" << device_xrt_device.second
                << std::endl << std::flush;
    }
    options->devices.insert(device_xrt_device.first);

    XrtComputationClient::Device global_device(device_xrt_device.first);
    util::InsertCombined(&min_ordinals, global_device.kind,
                         global_device.ordinal,
                         [](int a, int b) { return std::min(a, b); });
  }
  for (auto kind : {"TPU", "GPU", "CPU", "WSE"}) {
    auto it = min_ordinals.find(kind);
    if (it != min_ordinals.end()) {
      options->default_device = absl::StrCat(kind, ":", it->second);
      std::cout << "Setting default local device to: "
                << options->default_device
                << std::endl << std::flush;
      break;
    }
  }
}

void AddXrtHostDevices(const std::string& worker_name, int task_no,
                       const std::string& server,
                       const DeviceCountDefaults& device_counts,
                       std::map<std::string, int>* device_ordinals,
                       XrtComputationClient::Options* options) {
  struct Devices {
    const char* name;
    const char* tf_name;
    int count;
  } const devices[] = {
      {"TPU", "TPU",
       sys_util::GetEnvInt(env::kEnvNumTpu, device_counts.num_tpus)},
      {"GPU", "XLA_GPU",
       sys_util::GetEnvInt(env::kEnvNumGpu, device_counts.num_gpus)},
<<<<<<< HEAD
      {"CPU", "XLA_CPU",
       sys_util::GetEnvInt(env::kEnvNumCpu, device_counts.num_cpus)},
      {"WSE", "XLA_WSE",
       sys_util::GetEnvInt(env::kEnvNumWse, device_counts.num_wses)},
=======
      {"CPU", "XLA_CPU", device_counts.num_cpus},
>>>>>>> 26c28398
  };
  options->workers_map.emplace(
      XrtComputationClient::Worker(worker_name, task_no),
      MakeGrpcEndPoint(server));
  for (auto& device : devices) {
    int& device_ordinal = (*device_ordinals)[device.name];
    for (int j = 0; j < device.count; ++j, ++device_ordinal) {
      std::string device_name = absl::StrCat(device.name, ":", device_ordinal);
      std::string xrt_device_name =
          GetXrtDevicePath(worker_name, task_no, device.tf_name, j);
      options->global_device_map.emplace(device_name, xrt_device_name);
    }
  }
}

bool ParseEnvBasedTpuClusterConfig(XrtComputationClient::Options* options) {
  std::string tpu_config = sys_util::GetEnvString(env::kEnvTpuConfig, "");
  if (tpu_config.empty()) {
    return false;
  }
  std::map<std::string, int> device_ordinals;
  std::vector<std::string> spec_parts = absl::StrSplit(tpu_config, '|');
  XLA_CHECK(!spec_parts.empty()) << tpu_config;
  DeviceCountDefaults device_counts;
  device_counts.num_tpus = 8;
  for (const auto& spec : spec_parts) {
    std::vector<std::string> host_parts = absl::StrSplit(spec, ';');
    XLA_CHECK_EQ(host_parts.size(), 3) << spec;
    AddXrtHostDevices(host_parts[0], std::stoi(host_parts[1]), host_parts[2],
                      device_counts, &device_ordinals, options);
  }
  return true;
}

bool ParseMeshConfig(
    XrtComputationClient::Options* options,
    std::unique_ptr<tensorflow::tpu::TopologyProto>* topology_proto) {
  service::MeshClient* client = service::MeshClient::Get();
  if (client == nullptr) {
    return false;
  }
  std::string local_worker_env =
      sys_util::GetEnvString(env::kEnvLocalWorker, "");
  XLA_CHECK(!local_worker_env.empty())
      << "In a mesh client setup the XRT_LOCAL_WORKER must be specified";

  XrtComputationClient::Worker local_worker =
      XrtComputationClient::ParseWorker(local_worker_env);
  int host_ordinal = sys_util::GetEnvInt(env::kEnvHostOrdinal, 0);

  TF_LOG(INFO) << "Fetching mesh configuration for worker " << local_worker.name
               << " (host_ordinal=" << host_ordinal
               << "):" << local_worker.task_no << " from mesh service at "
               << client->address();
  service::grpc::Config config = client->GetConfig(host_ordinal);
  TF_VLOG(3) << "Mesh Config: " << config.DebugString();

  std::string mp_device = XrtComputationClient::GetMultiProcessingDevice();
  for (auto& config_worker : config.workers()) {
    XrtComputationClient::Worker worker(config_worker.name(),
                                        config_worker.task_no());
    options->workers_map.emplace(worker, config_worker.address());
    std::cout << "Found worker in config: " << config_worker.name()
              << ", task_no=" << config_worker.task_no()
              << std::endl << std::flush;

    for (auto& device : config_worker.devices()) {
      XrtComputationClient::Device local_device(device.local_name());
      std::cout << "\tFound worker's global device in config: " << device.global_name()
                << std::endl << std::flush;
      options->global_device_map.emplace(
          device.global_name(),
          GetXrtDevicePath(worker.name, worker.task_no, local_device.kind,
                           local_device.ordinal));
      if (local_worker == worker &&
          (mp_device.empty() || device.global_name() == mp_device)) {
        std::cout << "\t+Matched local worker device: " << device.global_name() << std::endl << std::flush;
        options->devices.insert(device.global_name());
      } else {
        std::cout << "\t-Discarded unmatched local worker device: " << device.global_name() << std::endl << std::flush;
      }
    }
  }
  (*topology_proto) = absl::make_unique<tensorflow::tpu::TopologyProto>(
      std::move(*config.mutable_proto()));
  return true;
}

bool ParseEnvDeviceCounts(XrtComputationClient::Options* options) {
<<<<<<< HEAD
  int num_tpus = sys_util::GetEnvInt(env::kEnvNumTpu, -1);
  int num_gpus = sys_util::GetEnvInt(env::kEnvNumGpu, -1);
  int num_wses = sys_util::GetEnvInt(env::kEnvNumWse, -1);
  if (num_tpus > 0 || num_gpus > 0 || num_wses > 0) {
=======
  DeviceCountDefaults device_counts;
  device_counts.num_tpus = sys_util::GetEnvInt(env::kEnvNumTpu, 0);
  device_counts.num_gpus = sys_util::GetEnvInt(env::kEnvNumGpu, 0);
  if (device_counts.num_tpus > 0 || device_counts.num_gpus > 0) {
>>>>>>> 26c28398
    std::map<std::string, int> device_ordinals;
    std::string host_port =
        absl::StrCat("localhost:", tensorflow::internal::PickUnusedPortOrDie());
    AddXrtHostDevices("localservice", 0, host_port, device_counts,
                      &device_ordinals, options);
  }
  return !options->global_device_map.empty();
}

bool ParseEnvDevices(XrtComputationClient::Options* options) {
  std::string device_spec = sys_util::GetEnvString(env::kEnvDeviceMap, "");
  std::string workers_spec = sys_util::GetEnvString(env::kEnvWorkers, "");
  if (!device_spec.empty() && !workers_spec.empty()) {
    for (const auto& device_target : absl::StrSplit(device_spec, '|')) {
      std::vector<std::string> parts = absl::StrSplit(device_target, ';');
      XLA_CHECK_EQ(parts.size(), 2) << device_target;
      options->global_device_map.emplace(parts[0], parts[1]);
    }
    for (const auto& name_target : absl::StrSplit(workers_spec, '|')) {
      std::vector<std::string> parts = absl::StrSplit(name_target, ';');
      XLA_CHECK_EQ(parts.size(), 2) << name_target;
      options->workers_map.emplace(XrtComputationClient::ParseWorker(parts[0]),
                                   MakeGrpcEndPoint(parts[1]));
    }
  }
  return !options->global_device_map.empty();
}

}  // namespace

std::unique_ptr<ComputationClient> ComputationClient::Create() {
  XrtComputationClient::Options options;
  std::unique_ptr<tensorflow::tpu::TopologyProto> topology_proto;
  if (!ParseEnvBasedTpuClusterConfig(&options) &&
      !ParseEnvDeviceCounts(&options) && !ParseEnvDevices(&options) &&
      !ParseMeshConfig(&options, &topology_proto)) {
    XLA_ERROR() << "Missing XLA configuration";
  }
  PopulateLocalDevices(&options);
  return std::unique_ptr<ComputationClient>(
      new XlaComputationProxy(options, std::move(topology_proto)));
}

std::shared_ptr<ComputationClient::Computation> ComputationClient::Compile(
    XlaComputation computation, std::string compilation_device,
    std::vector<std::string> devices, const Shape* output_shape) {
  std::vector<CompileInstance> instances;
  instances.emplace_back(std::move(computation), std::move(compilation_device),
                         std::move(devices), output_shape);
  std::vector<std::shared_ptr<Computation>> results =
      Compile(std::move(instances));
  return std::move(results[0]);
}

std::vector<std::string> ComputationClient::GetCompilationDevices(
    const std::string& device, absl::Span<const std::string> devices) const {
  std::vector<std::string> compilation_devices;
  if (devices.empty()) {
    auto& replication_devices = GetReplicationDevices();
    if (replication_devices.empty()) {
      compilation_devices.push_back(device);
    } else {
      compilation_devices = replication_devices;
    }
  } else {
    compilation_devices.insert(compilation_devices.end(), devices.begin(),
                               devices.end());
  }
  return compilation_devices;
}

int64 ComputationClient::GetDeviceOrdinal(const std::string& device) {
  auto pos = device.rfind(':');
  XLA_CHECK_NE(pos, std::string::npos) << device;
  return std::stoi(device.substr(pos + 1));
}

ComputationClient* ComputationClient::Get() {
  std::call_once(g_computation_client_once,
                 [&]() { g_computation_client = CreateClient(); });
  return g_computation_client.load();
}

ComputationClient* ComputationClient::GetIfInitialized() {
  return g_computation_client.load();
}

metrics::Metric* ComputationClient::TransferToServerMetric() {
  static metrics::Metric* metric =
      new metrics::Metric("TransferToServerTime", metrics::MetricFnTime);
  return metric;
}

metrics::Metric* ComputationClient::TransferToServerTransformMetric() {
  static metrics::Metric* metric = new metrics::Metric(
      "TransferToServerTransformTime", metrics::MetricFnTime);
  return metric;
}

metrics::Metric* ComputationClient::TransferFromServerMetric() {
  static metrics::Metric* metric =
      new metrics::Metric("TransferFromServerTime", metrics::MetricFnTime);
  return metric;
}

metrics::Metric* ComputationClient::CompileMetric() {
  static metrics::Metric* metric =
      new metrics::Metric("CompileTime", metrics::MetricFnTime);
  return metric;
}

metrics::Metric* ComputationClient::ExecuteMetric() {
  static metrics::Metric* metric =
      new metrics::Metric("ExecuteTime", metrics::MetricFnTime);
  return metric;
}

metrics::Metric* ComputationClient::ExecuteReplicatedMetric() {
  static metrics::Metric* metric =
      new metrics::Metric("ExecuteReplicatedTime", metrics::MetricFnTime);
  return metric;
}

metrics::Metric* ComputationClient::ExecuteParallelMetric() {
  static metrics::Metric* metric =
      new metrics::Metric("ExecuteParallelTime", metrics::MetricFnTime);
  return metric;
}

metrics::Metric* ComputationClient::ExecuteChainedMetric() {
  static metrics::Metric* metric =
      new metrics::Metric("ExecuteChainedTime", metrics::MetricFnTime);
  return metric;
}

metrics::Metric* ComputationClient::DeconstructTupleMetric() {
  static metrics::Metric* metric =
      new metrics::Metric("DeconstructTupleTime", metrics::MetricFnTime);
  return metric;
}

metrics::Counter* ComputationClient::CreateDataHandlesCounter() {
  // Do not change the name of the counter as xla_model.py references it.
  static metrics::Counter* counter = new metrics::Counter("CreateDataHandles");
  return counter;
}

metrics::Counter* ComputationClient::ReleaseDataHandlesCounter() {
  // Do not change the name of the counter as xla_model.py references it.
  static metrics::Counter* counter = new metrics::Counter("ReleaseDataHandles");
  return counter;
}

metrics::Counter* ComputationClient::DestroyDataHandlesCounter() {
  // Do not change the name of the counter as xla_model.py references it.
  static metrics::Counter* counter = new metrics::Counter("DestroyDataHandles");
  return counter;
}

metrics::Metric* ComputationClient::ReleaseDataHandlesTimeMetric() {
  static metrics::Metric* metric =
      new metrics::Metric("ReleaseDataHandlesTime", metrics::MetricFnTime);
  return metric;
}

metrics::Counter* ComputationClient::CreateCompileHandlesCounter() {
  // Do not change the name of the counter as xla_model.py references it.
  static metrics::Counter* counter =
      new metrics::Counter("CreateCompileHandles");
  return counter;
}

metrics::Counter* ComputationClient::ReleaseCompileHandlesCounter() {
  // Do not change the name of the counter as xla_model.py references it.
  static metrics::Counter* counter =
      new metrics::Counter("ReleaseCompileHandles");
  return counter;
}

metrics::Counter* ComputationClient::DestroyCompileHandlesCounter() {
  // Do not change the name of the counter as xla_model.py references it.
  static metrics::Counter* counter =
      new metrics::Counter("DestroyCompileHandles");
  return counter;
}

metrics::Metric* ComputationClient::ReleaseCompileHandlesTimeMetric() {
  static metrics::Metric* metric =
      new metrics::Metric("ReleaseCompileHandlesTime", metrics::MetricFnTime);
  return metric;
}

metrics::Metric* ComputationClient::InboundDataMetric() {
  static metrics::Metric* metric =
      new metrics::Metric("InboundData", metrics::MetricFnBytes);
  return metric;
}

metrics::Metric* ComputationClient::OutboundDataMetric() {
  static metrics::Metric* metric =
      new metrics::Metric("OutboundData", metrics::MetricFnBytes);
  return metric;
}

}  // namespace xla<|MERGE_RESOLUTION|>--- conflicted
+++ resolved
@@ -158,14 +158,9 @@
        sys_util::GetEnvInt(env::kEnvNumTpu, device_counts.num_tpus)},
       {"GPU", "XLA_GPU",
        sys_util::GetEnvInt(env::kEnvNumGpu, device_counts.num_gpus)},
-<<<<<<< HEAD
-      {"CPU", "XLA_CPU",
-       sys_util::GetEnvInt(env::kEnvNumCpu, device_counts.num_cpus)},
       {"WSE", "XLA_WSE",
        sys_util::GetEnvInt(env::kEnvNumWse, device_counts.num_wses)},
-=======
       {"CPU", "XLA_CPU", device_counts.num_cpus},
->>>>>>> 26c28398
   };
   options->workers_map.emplace(
       XrtComputationClient::Worker(worker_name, task_no),
@@ -255,17 +250,11 @@
 }
 
 bool ParseEnvDeviceCounts(XrtComputationClient::Options* options) {
-<<<<<<< HEAD
-  int num_tpus = sys_util::GetEnvInt(env::kEnvNumTpu, -1);
-  int num_gpus = sys_util::GetEnvInt(env::kEnvNumGpu, -1);
-  int num_wses = sys_util::GetEnvInt(env::kEnvNumWse, -1);
-  if (num_tpus > 0 || num_gpus > 0 || num_wses > 0) {
-=======
   DeviceCountDefaults device_counts;
   device_counts.num_tpus = sys_util::GetEnvInt(env::kEnvNumTpu, 0);
   device_counts.num_gpus = sys_util::GetEnvInt(env::kEnvNumGpu, 0);
-  if (device_counts.num_tpus > 0 || device_counts.num_gpus > 0) {
->>>>>>> 26c28398
+  device_counts.num_wses = sys_util::GetEnvInt(env::kEnvNumWse, 0);
+  if (device_counts.num_tpus > 0 || device_counts.num_gpus > 0 || device_counts.num_wses > 0) {
     std::map<std::string, int> device_ordinals;
     std::string host_port =
         absl::StrCat("localhost:", tensorflow::internal::PickUnusedPortOrDie());
