--- conflicted
+++ resolved
@@ -16,11 +16,8 @@
 #include "tensorflow/compiler/xla/xla_client/mesh_service.h"
 #include "tensorflow/compiler/xla/xla_client/sys_util.h"
 #include "tensorflow/compiler/xla/xla_client/xrt_computation_client.h"
-<<<<<<< HEAD
 #include "tensorflow/compiler/xla/xla_client/xrt_computation_client_wse.h"
-=======
 #include "tensorflow/core/platform/net.h"
->>>>>>> 3dee9aed
 #include "tensorflow/core/util/device_name_utils.h"
 
 namespace xla {
@@ -30,6 +27,7 @@
   int num_tpus = 0;
   int num_gpus = 0;
   int num_cpus = 1;
+  int num_wses = 0;
 };
 
 ComputationClient* CreateClient() {
@@ -141,18 +139,14 @@
     const char* tf_name;
     int count;
   } const devices[] = {
-<<<<<<< HEAD
-      {"TPU", "TPU", (int)sys_util::GetEnvInt("TPU_NUM_DEVICES", 8)},
-      {"CPU", "XLA_CPU", (int)sys_util::GetEnvInt("CPU_NUM_DEVICES", 1)},
-      {"WSE", "XLA_WSE", (int)sys_util::GetEnvInt("WSE_NUM_DEVICES", 1)},
-=======
       {"TPU", "TPU",
        sys_util::GetEnvInt(env::kEnvNumTpu, device_counts.num_tpus)},
       {"GPU", "XLA_GPU",
        sys_util::GetEnvInt(env::kEnvNumGpu, device_counts.num_gpus)},
       {"CPU", "XLA_CPU",
        sys_util::GetEnvInt(env::kEnvNumCpu, device_counts.num_cpus)},
->>>>>>> 3dee9aed
+      {"WSE", "XLA_WSE",
+       sys_util::GetEnvInt(env::kEnvNumWse, device_counts.num_wses)},
   };
   options->workers_map.emplace(
       XrtComputationClient::Worker(worker_name, task_no),
