--- conflicted
+++ resolved
@@ -25,11 +25,8 @@
 #include "tensorflow/compiler/xla/xla_client/util.h"
 #include "tensorflow/compiler/xla/xla_client/xla_util.h"
 #include "tensorflow/compiler/xla/xla_client/xrt_local_service.h"
-<<<<<<< HEAD
 #include "tensorflow/compiler/xrt/xrt_util.h"
-=======
 #include "tensorflow/compiler/xla/xla_client/xla_computation_client.h"
->>>>>>> 27c23b96
 #include "tensorflow/core/framework/allocator.h"
 #include "tensorflow/core/util/device_name_utils.h"
 #include "tensorflow/core/util/util.h"
@@ -238,16 +235,11 @@
 
 }  // namespace
 
-<<<<<<< HEAD
 XrtComputationClient::Device::Device(const std::string& device_str) {
   std::vector<std::string> parts = absl::StrSplit(device_str, ':');
   XLA_CHECK_EQ(parts.size(), 2) << device_str;
   kind = std::move(parts[0]);
   ordinal = std::stoi(parts[1]);
-=======
-tensorflow::Allocator *XrtComputationClient::GetTensorAllocator() {
-  return TensorAllocator::Get();
->>>>>>> 27c23b96
 }
 
 void XrtComputationClient::XrtData::Assign(const Data& data) {
@@ -1346,17 +1338,7 @@
 
 void XrtComputationClient::InitializeDevices(
     std::unique_ptr<tensorflow::tpu::TopologyProto> topology_proto) {
-<<<<<<< HEAD
   if (topology_proto == nullptr) {
-=======
-  bool is_master = topology_proto == nullptr;
-  if (is_master) {
-    {
-      ColorScope clr(Color::FG_MAGENTA);
-      std::cout << "Initializing devices on an MASTER"
-                << std::endl << std::flush;
-    }
->>>>>>> 27c23b96
     std::set<Worker> tpu_workers;
     std::set<Worker> wse_workers;  // TODO: probably don't need this
     for (const auto& dev_target : options_.global_device_map) {
@@ -1940,11 +1922,7 @@
   std::string local_target;
   if (!local_worker.empty()) {
     XrtComputationClient::Worker worker = ParseWorker(local_worker);
-<<<<<<< HEAD
     if (worker.name == kLocalService) {
-=======
-    if (worker.name == "localservice") {
->>>>>>> 27c23b96
       auto it = options.workers_map.find(worker);
       if (it != options.workers_map.end()) {
         local_target = it->second;
@@ -1965,16 +1943,8 @@
   std::string job_name;
   std::vector<std::string> hosts;
   for (auto& worker_target : options.workers_map) {
-<<<<<<< HEAD
     if (worker_target.first.name == kLocalService &&
         worker_target.second.compare(0, grpc_root.size(), grpc_root) == 0) {
-=======
-    if (worker_target.first == worker ||
-      (
-        worker_target.first.name == "localservice" &&
-        worker_target.second.compare(0, grpc_root.size(), grpc_root) == 0
-      )) {
->>>>>>> 27c23b96
       hosts.push_back(worker_target.second.substr(grpc_root.size()));
       if (worker.task_no < 0 || worker_target.first == worker) {
         XLA_CHECK_EQ(task_index, -1)
