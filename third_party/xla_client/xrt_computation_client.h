--- conflicted
+++ resolved
@@ -511,21 +511,12 @@
 
   static tensorflow::ConfigProto CreateConfigProto(const Options& options);
 
-<<<<<<< HEAD
-public:
-=======
  public:  // TODO move to public area. Left here temporarily for review context.
->>>>>>> ef6e975b
   static tensorflow::tpu::TopologyProto InitializeAndFetchTopology(
       const std::string& job, int task_no, const std::string& worker_host_port,
       const tensorflow::ConfigProto& config);
 
-<<<<<<< HEAD
-private:
-
-=======
  private:
->>>>>>> ef6e975b
   static std::string GetLocalTarget(const Options& options);
 
   // Checks whether a local GRPC service is required, and starts it if need it.
@@ -552,18 +543,6 @@
 };
 
 class ComputationClientFactory {
-<<<<<<< HEAD
-protected:
-    using OptionsType = XrtComputationClient::Options;
-public:
-    virtual std::unique_ptr<ComputationClient> Create(
-        OptionsType options,
-        std::unique_ptr<tensorflow::tpu::TopologyProto> topology_proto) = 0;
-
-    virtual tensorflow::tpu::TopologyProto InitializeAndFetchTopology(
-        const std::string& job, int task_no, const std::string& worker_host_port,
-        const tensorflow::ConfigProto& config) = 0;
-=======
  protected:
   using OptionsType = XrtComputationClient::Options;
 
@@ -576,35 +555,10 @@
   virtual tensorflow::tpu::TopologyProto InitializeAndFetchTopology(
       const std::string& job, int task_no, const std::string& worker_host_port,
       const tensorflow::ConfigProto& config) = 0;
->>>>>>> ef6e975b
 };
 
 template <typename COMPUTATION_CLIENT_TYPE>
 class TComputationClientFactory : public ComputationClientFactory {
-<<<<<<< HEAD
-public:
-    virtual std::unique_ptr<ComputationClient> Create(
-        OptionsType options,
-        std::unique_ptr<tensorflow::tpu::TopologyProto> topology_proto) {
-        return std::make_unique<COMPUTATION_CLIENT_TYPE>(std::move(options),
-                                                         std::move(topology_proto));
-    }
-
-    /**
-     * @brief Temporary way to call InitializeAndFetchTopology until we
-     *        finish behaving exactly like a TPU (actually this works
-     *        except for the 1-or-8-core TPU behavior
-     */
-    virtual tensorflow::tpu::TopologyProto InitializeAndFetchTopology(
-        const std::string& job, int task_no, const std::string& worker_host_port,
-        const tensorflow::ConfigProto& config) override {
-        return COMPUTATION_CLIENT_TYPE::InitializeAndFetchTopology(
-            job, task_no, worker_host_port, config);
-    }
-};
-
-
-=======
  public:
   std::unique_ptr<ComputationClient> Create(
       OptionsType options,
@@ -622,7 +576,6 @@
   }
 };
 
->>>>>>> ef6e975b
 }  // namespace xla
 
 #endif  // XLA_CLIENT_XRT_COMPUTATION_CLIENT_H_