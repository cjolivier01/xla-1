#ifndef XLA_CLIENT_XRT_COMPUTATION_CLIENT_H_
#define XLA_CLIENT_XRT_COMPUTATION_CLIENT_H_

#include <atomic>
#include <functional>
#include <map>
#include <memory>
#include <mutex>
#include <string>
#include <utility>
#include <sstream>

#include "absl/types/optional.h"
#include "tensorflow/cc/client/client_session.h"
#include "tensorflow/cc/framework/ops.h"
#include "tensorflow/cc/framework/scope.h"
#include "tensorflow/cc/ops/standard_ops.h"
#include "tensorflow/compiler/xla/xla_client/cache.h"
#include "tensorflow/compiler/xla/xla_client/computation_client.h"
#include "tensorflow/compiler/xla/xla_client/debug_macros.h"
#include "tensorflow/compiler/xla/xla_client/mesh_service.h"
#include "tensorflow/compiler/xla/xla_client/metrics.h"
#include "tensorflow/compiler/xla/xla_client/triggered_task.h"
#include "tensorflow/compiler/xla/xla_client/util.h"
#include "tensorflow/compiler/xla/xla_client/xrt_session.h"
#include "tensorflow/compiler/xla/xla_client/xrt_session_cache.h"
#include "tensorflow/compiler/xla/xla_data.pb.h"
#include "tensorflow/compiler/xrt/cc/ops/xrt_compile_ops.h"
#include "tensorflow/compiler/xrt/cc/ops/xrt_execute_op.h"
#include "tensorflow/compiler/xrt/cc/ops/xrt_state_ops.h"
#include "tensorflow/compiler/xrt/xrt.pb.h"
#include "tensorflow/core/framework/tensor.h"
#include "tensorflow/core/protobuf/tpu/topology.pb.h"

namespace xla {

class XrtComputationClient : public ComputationClient {
  friend class XlaComputationClient;
  struct DeviceHandle {
    std::string device;
    int64 handle;
  };

  struct XrtHandle {
    XrtHandle(int64 handle, std::function<void()> releaser)
        : handle(handle), releaser(std::move(releaser)) {}

    ~XrtHandle() { releaser(); }

    int64 handle;
    std::function<void()> releaser;
  };

  using XrtHandlePtr = std::shared_ptr<XrtHandle>;

  struct XrtData : public Data {
    XrtData(std::string device, Shape device_shape)
        : Data(std::move(device), std::move(device_shape)) {
      if(Data::device().empty()) {
        std::cout << "XrtData given empty device" << std::endl << std::flush;
        assert(false);
      }
    }
    XrtData(XrtComputationClient* self, std::string device, Shape device_shape,
            int64 handle)
        : Data(std::move(device), std::move(device_shape)),
          handle_ptr(std::make_shared<XrtHandle>(
              handle, [self, device = this->device(), handle]() {
                self->ReleaseXrtData(device, handle);
              })) {
      if(Data::device().empty()) {
        std::cout << "XrtData given empty device" << std::endl << std::flush;
        assert(false);
      }
//      if (handle == 9) {
//        std::cout << "Created XrtData with handle: " << handle << std::endl << std::flush;
//      }
    }

    int64 get_handle() const { return handle_ptr->handle; }

    OpaqueHandle GetOpaqueHandle() override { return get_handle(); }

    void Assign(const Data& data) override;

    bool HasValue() const override { return handle_ptr != nullptr; }

    XrtHandlePtr handle_ptr;
  };

  struct XrtComputation : public Computation {
    XrtComputation(XrtComputationClient* self, XlaComputation computation,
                   ProgramShape program_shape, std::vector<std::string> devices,
                   int64 handle, std::string compilation_device)
        : Computation(std::move(computation), std::move(program_shape),
                      std::move(devices)),
          handle_ptr(std::make_shared<XrtHandle>(
              handle, [self, compilation_device = std::move(compilation_device),
                       handle]() {
                self->ReleaseXrtComputation(compilation_device, handle);
              })) {}

    int64 get_handle() const { return handle_ptr->handle; }

    XrtHandlePtr handle_ptr;
  };

 public:
  struct Device {
    Device() = default;
    Device(const std::string& device_str);

    std::string kind;
    int ordinal = 0;
  };

  struct Worker {
    Worker(std::string name, int task_no)
        : name(std::move(name)), task_no(task_no) {}

    bool operator<(const Worker& rhs) const {
      if (task_no != rhs.task_no) {
        return task_no < rhs.task_no;
      }
      return name.compare(rhs.name) < 0;
    }

    bool operator==(const Worker& rhs) const {
      return task_no == rhs.task_no && name == rhs.name;
    }

    std::string ToString() const {
      std::stringstream ss;
      ss << name << ", task_no=" << task_no;
      return ss.str();
    }

    std::string name;
    int task_no;
  };

  struct Options {
    std::string default_device;
    // Maps a PyTorch device ID (example, "GPU:0", "TPU:0") to the full
    // coordinates in TF device format
    // (ie, /job:tpu_worker/replica:0/task:0/device:TPU:0), of the worker
    // exposing that device. These devices are all the devices present within
    // the TPU mesh.
    std::map<std::string, std::string> global_device_map;
    // These are the devices that this instance of PyTorch is handling. These
    // devices are in the form of "CPU:0", "TPU:3", ... For each of these
    // devices, there is an entry within the global_device_map.
    std::set<std::string> devices;
    // Maps a TPU Worker with an EndPoint.
    std::map<Worker, std::string> workers_map;
  };

  XrtComputationClient(
      Options options,
      std::unique_ptr<tensorflow::tpu::TopologyProto> topology_proto);

  DataPtr CreateDataPlaceholder(std::string device, Shape shape) override;

  std::vector<DataPtr> TransferToServer(
      absl::Span<const TensorSource> tensors) override;

  std::vector<Literal> TransferFromServer(
      absl::Span<const DataPtr> handles) override;

  std::vector<ComputationPtr> Compile(
      std::vector<CompileInstance> instances) override;

  std::vector<DataPtr> ExecuteComputation(
      const Computation& computation, absl::Span<const DataPtr> arguments,
      const std::string& device,
      const ExecuteComputationOptions& options) override;

  std::vector<std::vector<DataPtr>> ExecuteReplicated(
      const Computation& computation,
      const std::vector<std::vector<DataPtr>>& arguments,
      absl::Span<const std::string> devices,
      const ExecuteReplicatedOptions& options) override;

  std::vector<std::vector<DataPtr>> ExecuteParallel(
      absl::Span<const Computation* const> computations,
      const std::vector<std::vector<DataPtr>>& arguments,
      absl::Span<const std::string> devices,
      const ExecuteParallelOptions& options) override;

  std::vector<DataPtr> ExecuteChained(absl::Span<const ExecuteChainedOp> ops,
                                      const std::string& device) override;

  std::vector<std::vector<DataPtr>> DeconstructTuple(
      absl::Span<const DataPtr> tuples) override;

  std::string GetResourceDomain(const std::string& device) const override;

  std::string GetDefaultDevice() const override;

  size_t GetNumDevices() const override;

  std::vector<std::string> GetLocalDevices() const override;

  std::vector<std::string> GetAllDevices() const override;

  void SetReplicationDevices(std::vector<std::string> devices) override;

  const std::vector<std::string>& GetReplicationDevices() const override;

  void SetRngSeed(size_t seed) override;

  std::map<std::string, Metric> GetMetrics() const override;

  static Worker ParseWorker(const std::string& worker);

  static std::string GetMultiProcessingDevice();

 private:
  // The data structure used for the key in the compilation cache. Compilations
  // handles are valid within given domain (essentially the host+port worker
  // endpoints), so the key must include the domain.
  struct CompilationCacheKey {
    struct Hash {
      size_t operator()(const CompilationCacheKey& entry) const {
        util::PartialHasher<std::string, 4096> hasher;
        hash_t h = util::DataHash(entry.domain.data(), entry.domain.size());
        return util::HashReduce(
            util::HashCombine(h, hasher(entry.serialized_computation)));
      }
    };

    CompilationCacheKey(std::string domain, std::string serialized_computation)
        : domain(std::move(domain)),
          serialized_computation(std::move(serialized_computation)) {}
    CompilationCacheKey() = default;
    CompilationCacheKey(CompilationCacheKey&&) = default;
    CompilationCacheKey& operator=(CompilationCacheKey&&) = default;
    bool operator==(const CompilationCacheKey& rhs) const {
      return domain == rhs.domain &&
             serialized_computation == rhs.serialized_computation;
    }

    std::string domain;
    std::string serialized_computation;
  };

  // When we split a batch operation into per-session batches, we use this data
  // structure to collect the per-session work.
  struct SessionWork {
    tensorflow::ClientSession::FeedType feed_inputs;
    std::vector<tensorflow::Output> outputs_handles;
    std::vector<tensorflow::Operation> operations;
    std::vector<size_t> index_mapping;
  };

  XrtSession* GetSessionForTarget(XrtSessionCache* cache,
                                  const std::string& target,
                                  XrtSessionCache::SessionMap* session_map);
  XrtSession* GetSessionForXrtDevice(XrtSessionCache* cache,
                                     const std::string& xrt_device,
                                     XrtSessionCache::SessionMap* session_map);
  XrtSession* GetSessionForDevice(XrtSessionCache* cache,
                                  const std::string& device,
                                  XrtSessionCache::SessionMap* session_map);

  std::string GetEffectiveDevice(const std::string& device) const;

  const std::string& TorchDeviceToXrtDevice(const std::string& device) const;

  template <typename T>
  void SetupExecConfig(const Device& device, T* exec_config) const;

  std::unique_ptr<xrt::XLAComputation> CreateXrtComputation(
      const XlaComputation& computation, absl::Span<const std::string> devices,
      const Shape* output_shape) const;

  tensorflow::Tensor GetArgumentsInputs(absl::Span<const DataPtr> arguments,
                                        const std::string& device);

  std::vector<tensorflow::Output> CreateExecuteOps(
      XrtSessionCache::SessionMap* session_map,
      absl::Span<const Computation* const> computations,
      const std::vector<std::vector<DataPtr>>& arguments, bool explode_tuple,
      absl::Span<const std::string> devices,
      tensorflow::ClientSession::FeedType* feed_inputs);

  std::vector<tensorflow::Output> CreateExecuteOps(
      XrtSessionCache::SessionMap* session_map,
      const XrtComputation& computation,
      const std::vector<std::vector<DataPtr>>& arguments, bool explode_tuple,
      absl::Span<const std::string> devices,
      tensorflow::ClientSession::FeedType* feed_inputs);

  std::vector<std::vector<DataPtr>> RunComputations(
      const XrtSessionCache::SessionMap& session_map,
      const std::vector<tensorflow::Output>& exec_ops,
      absl::Span<const Computation* const> computations,
      absl::Span<const std::string> devices,
      const tensorflow::ClientSession::FeedType& feed_inputs);

  std::vector<DataPtr> TransferToServerInternal(
      absl::Span<const TensorSource> tensors);

  // Retrieves the worker,worker_host pair for a given PyTorch device (ie,
  // TPU:0).
  std::pair<Worker, std::string> GetWorkerForDevice(
      const std::string& device) const;

  // Retrieves the worker,worker_host pair for a given XRT device (ie,
  // /job:tpu_worker/replica:0/task:0/device:TPU:0).
  std::pair<Worker, std::string> GetWorkerForXrtDevice(
      const std::string& xrt_device) const;

  void ReleaseHandles(std::vector<DeviceHandle>* handles,
                      const std::function<const XrtSession::CachedNode&(
                          XrtSession*, const tensorflow::Scope&,
                          const std::string&)>& op_generator,
                      metrics::Metric* timed_metric,
                      metrics::Counter* destroy_counter);

  void ReleaseHandle(int64 handle, const std::string& device,
                     std::vector<DeviceHandle>* handles);

  virtual void ReleaseXrtData(const std::string& device, int64 handle);

  void ReleaseXrtComputation(const std::string& compilation_device,
                             int64 handle);

  // Starts the handle releaser thread (which runs the HandleReleaser() API).
  void StartHandleReleaser();

  // The handler releaser function. Runs in the releaser thread and never
  // returns.
  void HandleReleaser();

  // Retrieves the mesh coordinates of a given XRT device.
  const std::vector<int>& GetDeviceMeshCoords(
      const std::string& xrt_device) const;

  void InitializeDevices(
      std::unique_ptr<tensorflow::tpu::TopologyProto> topology_proto);

  void CreateMeshService(const std::string& address,
                         const tensorflow::tpu::TopologyProto* topology_proto);

  void SetupGpuRuntime();

  std::vector<DataPtr> GetComputationResults(
      const tensorflow::Tensor& xrt_result, const Shape& result_shape,
      const std::string& device);

  void InitSession(XrtSession* session) const;

  // Implement the chained execution using the XRTExecuteChained op support.
  std::vector<DataPtr> ExecuteChainedXrt(absl::Span<const ExecuteChainedOp> ops,
                                         const std::string& device);

  // Implement the chained execution using multiple XRTExecute in many RPC round
  // trips.
  std::vector<DataPtr> ExecuteChainedSplit(
      absl::Span<const ExecuteChainedOp> ops, const std::string& device);

  // Creates an XRT graph with an XRTCompile operation:
  //
  //  XRTCompile(
  //    holders[0]
  //  )
  //
  // With:
  //  holders[0] = XLA Computation place-holder (DT_STRING)
  const XrtSession::CachedNode& GetCompileNode(XrtSession* session,
                                               const tensorflow::Scope& scope,
                                               const std::string& device) const;

  // Creates an XRT graph with an XRTExecute operation:
  //
  //  XRTExecute(
  //    holders[0],
  //    holders[1],
  //    holders[2]
  //  )
  //
  // With:
  //  holders[0] = XLA Computation handle place-holder (DT_INT64)
  //  holders[1] = xrt::XRTExecutionConfig place-holder (DT_STRING)
  //  holders[2] = Inputs for the XRTExecute (DT_INT64[])
  const XrtSession::CachedNode& GetExecuteNode(XrtSession* session,
                                               const tensorflow::Scope& scope,
                                               const std::string& device) const;

  // Creates an XRT graph with an XRTExecute operation:
  //
  //  XRTExecuteChained(
  //    holders[0],
  //    holders[1]
  //  )
  //
  // With:
  //  holders[0] = xrt::XRTChainedExecutePlan place-holder (DT_STRING)
  //  holders[1] = xrt::XRTChainedExecuteConfig place-holder (DT_STRING)
  const XrtSession::CachedNode& GetExecuteChainedNode(
      XrtSession* session, const tensorflow::Scope& scope,
      const std::string& device) const;

  // Creates an XRT graph with an XRTReadLiteral operation:
  //
  //  XRTReadLiteral(
  //    holders[0]
  //  )
  //
  // With:
  //  holders[0] = The handle place-holder to be read (DT_INT64)
  const XrtSession::CachedNode& GetReadNode(XrtSession* session,
                                            const tensorflow::Scope& scope,
                                            const std::string& device) const;

  // Creates an XRTAllocateFromTensor node for creating a device tensor with
  // the given shape and layout:
  //
  //  XRTAllocateFromTensor(
  //    holders[0]
  //  )
  //
  // With:
  //  holders[0] = Tensor place-holder (DT_* - depends on shape type)
  const XrtSession::CachedNode& GetAllocateNode(XrtSession* session,
                                                const tensorflow::Scope& scope,
                                                const std::string& device,
                                                const Shape& shape) const;

  // Creates an XRTReleaseAllocationHandle node:
  //
  //  XRTReleaseAllocationHandle(
  //    holders[0]
  //  )
  //
  // With:
  //  holders[0] = To be released handle place-holder (DT_INT64)
  const XrtSession::CachedNode& GetReleaseAllocationHandleNode(
      XrtSession* session, const tensorflow::Scope& scope,
      const std::string& device) const;

  // Creates an XRTReleaseCompilationHandle node:
  //
  //  XRTReleaseCompilationHandle(
  //    holders[0]
  //  )
  //
  // With:
  //  holders[0] = To be released compilation handle place-holder (DT_INT64)
  const XrtSession::CachedNode& GetReleaseCompileHandleNode(
      XrtSession* session, const tensorflow::Scope& scope,
      const std::string& device) const;

  // Creates an XRTSubTuple node:
  //
  //  XRTSubTuple(
  //    holders[0],
  //    holders[1]
  //  )
  //
  // With:
  //  holders[0] = Tuple handle place-holder (DT_INT64)
  //  holders[1] = Tuple index place-holder (DT_INT32[])
  const XrtSession::CachedNode& GetSubTupleNode(
      XrtSession* session, const tensorflow::Scope& scope,
      const std::string& device) const;

  std::string DeviceSummary(const std::string& device, bool verbose = false) const;

  // Checks the result of a compile operation, and dumps the XLA computation
  // graphs in case of error.
  static void CheckCompileStatus(const Status& status,
                                 const std::vector<CompileInstance>& instances,
                                 const SessionWork& session_work);

  // Converts an XLA data type to a tensorflow data type.
  static tensorflow::DataType XlaTypeToDataType(PrimitiveType dtype);

  static tensorflow::TensorShape MakeEquivalentTensorShape(const Shape& shape);

  // Builds an argument vector usable in a replicated context, out of a single
  // replica argument vector. Essentially turns a [N] into a [1][N].
  static std::vector<std::vector<DataPtr>> BuildParallelArguments(
      absl::Span<const DataPtr> arguments);

  static std::vector<size_t> PartitionTransferToServer(
      absl::Span<const TensorSource> tensors);

  // Extracts the XlaComputation pointers out of Computation ones. Used to be
  // passed to xrt_util::CheckComputationStatus() for its error reporting.
  static std::vector<const XlaComputation*> GetXlaComputations(
      absl::Span<const Computation* const> computations);

  static tensorflow::ConfigProto CreateConfigProto(const Options& options);

  static tensorflow::tpu::TopologyProto InitializeAndFetchTopology(
      const std::string& job, int task_no, const std::string& worker_host_port,
      const tensorflow::ConfigProto& config);

  static std::string GetLocalTarget(const Options& options);

  // Checks whether a local GRPC service is required, and starts it if need it.
  static void MaybeCreateLocalService(const Options& options);
<<<<<<< HEAD
=======

  tensorflow::Allocator *GetTensorAllocator();
>>>>>>> 27c23b96

  Options options_;
  std::mutex lock_;
  std::map<std::string, std::vector<int>> device_mesh_coords_;
  std::unique_ptr<XrtSessionCache> session_cache_;
  std::unique_ptr<XrtSessionCache> alloc_session_cache_;
  std::unique_ptr<util::TriggeredTask> triggered_task_;
  util::Cache<CompilationCacheKey, Computation, CompilationCacheKey::Hash>
      compilation_cache_;
  std::atomic<size_t> rng_seed_;
  // Access to the following members must be done while holding lock_.
  // XRT thread safety semantics.
  std::vector<DeviceHandle> released_data_handles_;
  std::vector<DeviceHandle> released_compile_handles_;
  // The mesh service which is used to coordinate all the client hosts which are
  // feeding different TPU devices in a POD (or slice) training.
  std::unique_ptr<service::MeshService> mesh_service_;
};

}  // namespace xla

#endif  // XLA_CLIENT_XRT_COMPUTATION_CLIENT_H_<|MERGE_RESOLUTION|>--- conflicted
+++ resolved
@@ -502,11 +502,6 @@
 
   // Checks whether a local GRPC service is required, and starts it if need it.
   static void MaybeCreateLocalService(const Options& options);
-<<<<<<< HEAD
-=======
-
-  tensorflow::Allocator *GetTensorAllocator();
->>>>>>> 27c23b96
 
   Options options_;
   std::mutex lock_;
